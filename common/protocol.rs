//! Defines the messages passed between client and server.

use cgmath::{Vector2, Vector3, Point3};
use collision::{Aabb3};
use std::default::Default;
use std::ops::Add;

use chunk;
use entity_id;
use voxel;

#[derive(Copy, Clone, PartialEq, Eq, PartialOrd, Ord, Hash, Debug, RustcEncodable, RustcDecodable)]
/// Unique client ID.
pub struct ClientId(u32);

impl Default for ClientId {
  fn default() -> ClientId {
    ClientId(0)
  }
}

impl Add<u32> for ClientId {
  type Output = ClientId;

  fn add(self, rhs: u32) -> ClientId {
    let ClientId(i) = self;
    ClientId(i + rhs)
  }
}

#[derive(Debug, Clone, RustcEncodable, RustcDecodable)]
/// Messages the client sends to the server.
pub enum ClientToServer {
  /// Notify the server that the client exists, and provide a "return address".
  Init(String),
  /// Ping
  Ping(ClientId),
  /// Ask the server to create a new player.
  AddPlayer(ClientId),
  /// Add a vector the player's acceleration.
  Walk(entity_id::T, Vector3<f32>),
  /// Rotate the player by some amount.
  RotatePlayer(entity_id::T, Vector2<f32>),
  /// [Try to] start a jump for the player.
  StartJump(entity_id::T),
  /// [Try to] stop a jump for the player.
  StopJump(entity_id::T),
  #[allow(missing_docs)]
  /// Ask the server to send a block of terrain.
<<<<<<< HEAD
  RequestChunk {
    request_time_ns : u64,
=======
  RequestVoxels {
    /// The time, in nanoseconds, when the voxels were requested.
    time_requested_ns : u64,
    /// The ID of the requesting client.
>>>>>>> 5db461ae
    client_id       : ClientId,
    position        : chunk::position::T,
    lg_voxel_size   : i16
  },
  /// Brush-remove where the player's looking.
  Add(entity_id::T),
  /// Brush-add at where the player's looking.
  Remove(entity_id::T),
}

#[derive(Debug, Clone, RustcEncodable, RustcDecodable)]
/// Collision events. First ID is "collider", rest of IDs are collidee(s).
#[allow(missing_docs)]
pub enum Collision {
  PlayerTerrain(entity_id::T, entity_id::T),
  PlayerMisc(entity_id::T, entity_id::T),
}

#[derive(Debug, Clone, RustcEncodable, RustcDecodable)]
/// Messages the server sends to the client.
pub enum ServerToClient {
  /// Provide the client a unique id to tag its messages.
  LeaseId(ClientId),
  /// Ping
  Ping,

  /// Complete an AddPlayer request.
  PlayerAdded(entity_id::T, Point3<f32>),

  /// Update a player's position.
  UpdatePlayer(entity_id::T, Aabb3<f32>),
  /// Update the client's view of a mob with a given mesh.
  UpdateMob(entity_id::T, Aabb3<f32>),
  /// The sun as a [0, 1) portion of its cycle.
  UpdateSun(f32),

  /// Provide a chunk of terrain to a client.
  #[allow(missing_docs)]
  Chunk {
    request_time_ns : u64,
    chunk           : chunk::T,
    position        : chunk::position::T,
    lg_voxel_size   : i16,
  },
  /// Send voxel updates to the client.
  #[allow(missing_docs)]
  Voxels { voxels: Vec<(voxel::bounds::T, voxel::T)> },
  /// A collision happened.
  Collision(Collision),
}<|MERGE_RESOLUTION|>--- conflicted
+++ resolved
@@ -47,15 +47,8 @@
   StopJump(entity_id::T),
   #[allow(missing_docs)]
   /// Ask the server to send a block of terrain.
-<<<<<<< HEAD
   RequestChunk {
-    request_time_ns : u64,
-=======
-  RequestVoxels {
-    /// The time, in nanoseconds, when the voxels were requested.
     time_requested_ns : u64,
-    /// The ID of the requesting client.
->>>>>>> 5db461ae
     client_id       : ClientId,
     position        : chunk::position::T,
     lg_voxel_size   : i16
@@ -95,7 +88,7 @@
   /// Provide a chunk of terrain to a client.
   #[allow(missing_docs)]
   Chunk {
-    request_time_ns : u64,
+    time_requested_ns : u64,
     chunk           : chunk::T,
     position        : chunk::position::T,
     lg_voxel_size   : i16,
