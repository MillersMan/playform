--- conflicted
+++ resolved
@@ -35,10 +35,6 @@
   let timers = TimerSet::new();
 
   let sdl = sdl2::init(sdl2::INIT_EVERYTHING).unwrap();
-<<<<<<< HEAD
-  let mut event_pump = sdl.event_pump();
-=======
->>>>>>> 61be4bf0
 
   video::gl_set_attribute(video::GLAttr::GLContextMajorVersion, 3);
   video::gl_set_attribute(video::GLAttr::GLContextMinorVersion, 3);
