--- conflicted
+++ resolved
@@ -63,32 +63,6 @@
       length: 0,
       vertex_positions: BufferTexture::new(gl, gl::R32F, POLYGON_BUDGET),
       normals: BufferTexture::new(gl, gl::R32F, POLYGON_BUDGET),
-<<<<<<< HEAD
-      coords: BufferTexture::new(gl, gl::R32F, POLYGON_BUDGET),
-      block_indices: BufferTexture::new(gl, gl::R32UI, POLYGON_BUDGET),
-
-      block_to_index: HashMap::new(),
-      free_list: (0 .. num_blocks as u32).collect(),
-      lods: {
-        let mut lods = BufferTexture::new(gl, gl::R32UI, num_blocks);
-        let init: Vec<_> = repeat(u32::MAX).take(num_blocks).collect();
-        lods.buffer.push(gl, init.as_slice());
-        lods
-      },
-      pixel_indices: {
-        let mut pixels = BufferTexture::new(gl, gl::R32UI, num_blocks);
-        let init: Vec<_> = repeat(u32::MAX).take(num_blocks).collect();
-        pixels.buffer.push(gl, init.as_slice());
-        pixels
-      },
-      pixels: [
-        PixelBuffer::new(gl, TEXTURE_WIDTH[0], 32),
-        PixelBuffer::new(gl, TEXTURE_WIDTH[1], 2048),
-        PixelBuffer::new(gl, TEXTURE_WIDTH[2], 8192),
-        PixelBuffer::new(gl, TEXTURE_WIDTH[3], 32768),
-      ],
-=======
->>>>>>> 61be4bf0
     }
   }
 
@@ -176,52 +150,4 @@
       gl::DrawArrays(gl::TRIANGLES, 0, self.length as GLint);
     }
   }
-<<<<<<< HEAD
-}
-
-struct PixelBuffer<'a> {
-  buffer: BufferTexture<'a, Color3<GLfloat>>,
-  // Map each block to a (2D) location in buffer.
-  block_to_index: HashMap<BlockPosition, GLuint>,
-  // List of free (2D) texture locations in `buffer`.
-  free_list: Vec<GLuint>,
-}
-
-impl<'a> PixelBuffer<'a> {
-  pub fn new<'b:'a>(
-    gl: &'a mut GLContext,
-    texture_width: u32,
-    len: u32,
-  ) -> PixelBuffer<'b> {
-    let tex_len = texture_width * texture_width;
-    let buf_len = (tex_len * len) as usize;
-    PixelBuffer {
-      buffer: {
-        let mut buffer = BufferTexture::new(gl, gl::R32F, buf_len);
-        let init = Color3::of_rgb(0.0, 0.0, 0.0);
-        let init: Vec<_> = repeat(init).take(buf_len).collect();
-        buffer.buffer.push(gl, init.as_slice());
-        buffer
-      },
-      block_to_index: HashMap::new(),
-      free_list: (0 .. len).collect(),
-    }
-  }
-
-  pub fn push(
-    &mut self,
-    gl: &mut GLContext,
-    pixels: &[Color3<GLfloat>],
-    id: BlockPosition,
-  ) -> Option<u32> {
-    self.free_list.pop().map(|idx| {
-      self.buffer.buffer.byte_buffer.bind(gl);
-      self.buffer.buffer.update(gl, idx as usize * pixels.len(), pixels);
-
-      self.block_to_index.insert(id, idx);
-      idx
-    })
-  }
-=======
->>>>>>> 61be4bf0
 }