--- conflicted
+++ resolved
@@ -58,15 +58,10 @@
         },
       }
     },
-<<<<<<< HEAD
-    T::LoadMesh { mesh } => {
+    T::LoadMesh(mesh) => {
       stopwatch::time("add_chunk", move || {
         let mesh = *mesh;
         let terrain_mesh::T { vertex_coordinates, normals, ids, materials, grass, .. } = mesh;
-=======
-    T::LoadMesh(mesh) => {
-      stopwatch::time("add_chunk", || {
->>>>>>> 16c87380
         view.terrain_buffers.push(
           &mut view.gl,
           vertex_coordinates,
@@ -95,21 +90,13 @@
         );
       })
     },
-<<<<<<< HEAD
-    T::UnloadMesh { ids: terrain_mesh::Ids { chunk_id, grass_ids } } => {
+    T::UnloadMesh(terrain_mesh::Ids { chunk_id, grass_ids }) => {
       match view.terrain_buffers.swap_remove(&mut view.gl, chunk_id) {
         None => {},
         Some((idx, swapped_idx)) => {
           let swapped_base = swapped_idx * terrain_buffers::VRAM_CHUNK_LENGTH;
           let base = idx * terrain_buffers::VRAM_CHUNK_LENGTH;
           for i in 0..terrain_buffers::VRAM_CHUNK_LENGTH {
-=======
-    T::UnloadMesh(terrain_mesh::Ids { terrain_ids, grass_ids }) => {
-      for id in terrain_ids {
-        match view.terrain_buffers.swap_remove(&mut view.gl, id) {
-          None => {},
-          Some((swapped_id, idx)) => {
->>>>>>> 16c87380
             view.grass_buffers.update_polygon_index(
               &mut view.gl,
               (swapped_base + i) as u32,
