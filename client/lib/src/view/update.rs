//! Define the updates passed from the client to the view.

use cgmath::Point3;
use stopwatch;

use common::entity_id;

<<<<<<< HEAD
use lod;
=======
>>>>>>> d750b574
use terrain_mesh;
use vertex::ColoredVertex;
use view;
use view::light;
use view::mob_buffers::VERTICES_PER_MOB;
use view::player_buffers::VERTICES_PER_PLAYER;

pub use self::T::*;

/// Messages from the client to the view.
pub enum T {
  /// Set the camera location.
  MoveCamera(Point3<f32>),

  /// Update a player mesh.
  UpdatePlayer(entity_id::T, [ColoredVertex; VERTICES_PER_PLAYER]),
  /// Update a mob mesh.
  UpdateMob(entity_id::T, [ColoredVertex; VERTICES_PER_MOB]),

  /// Update the sun.
  SetSun(light::Sun),

<<<<<<< HEAD
  /// Add a terrain block to the view.
  LoadMesh(terrain_mesh::T),
=======
  /// Add a terrain chunk to the view.
  LoadChunk {
    mesh: terrain_mesh::T,
  },
>>>>>>> d750b574
  /// Remove a terrain entity.
  UnloadChunk {
    ids: terrain_mesh::Ids,
  },
  /// Treat a series of updates as an atomic operation.
  Atomic(Vec<T>),
}

unsafe impl Send for T {}

#[allow(missing_docs)]
pub fn apply_client_to_view(view: &mut view::T, up: T) {
  match up {
    T::MoveCamera(position) => {
      view.camera.translate_to(position);
    },
    T::UpdateMob(id, triangles) => {
      view.mob_buffers.insert(&mut view.gl, id, &triangles);
    },
    T::UpdatePlayer(id, triangles) => {
      view.player_buffers.insert(&mut view.gl, id, &triangles);
    },
    T::SetSun(sun) => {
      match view.input_mode {
        view::InputMode::Sun => {},
        _ => {
          view.sun = sun;
        },
      }
    },
<<<<<<< HEAD
    T::LoadMesh(mesh) => {
      stopwatch::time("load_mesh", || {
=======
    T::LoadChunk { mesh } => {
      stopwatch::time("add_chunk", || {
>>>>>>> d750b574
        view.terrain_buffers.push(
          &mut view.gl,
          mesh.vertex_coordinates.as_ref(),
          mesh.normals.as_ref(),
<<<<<<< HEAD
          mesh.ids.as_ref(),
=======
          mesh.ids.terrain_ids.as_ref(),
>>>>>>> d750b574
          mesh.materials.as_ref(),
        );
        let mut grass = Vec::with_capacity(mesh.grass.len());
        let mut polygon_indices = Vec::with_capacity(mesh.grass.len());
        for g in &mesh.grass {
          grass.push(
            view::grass_buffers::Entry {
              polygon_idx : view.terrain_buffers.lookup_opengl_index(g.polygon_id).unwrap(),
              tex_id      : g.tex_id,
            }
          );
          polygon_indices.push(g.polygon_id);
        }
        view.grass_buffers.push(
          &mut view.gl,
<<<<<<< HEAD
          mesh.grass.as_ref(),
          mesh.grass_ids.as_ref(),
=======
          grass.as_ref(),
          polygon_indices.as_ref(),
          mesh.ids.grass_ids.as_ref(),
>>>>>>> d750b574
        );
      })
    },
    T::UnloadChunk { ids: terrain_mesh::Ids { terrain_ids, grass_ids } } => {
      for id in terrain_ids {
        match view.terrain_buffers.swap_remove(&mut view.gl, id) {
          None => {},
          Some((swapped_id, idx)) => {
            view.grass_buffers.update_polygon_index(
              &mut view.gl,
              swapped_id,
              idx as u32,
            );
          },
        }
      }
      for id in grass_ids {
        view.grass_buffers.swap_remove(&mut view.gl, id);
      }
    },
    T::Atomic(updates) => {
      for up in updates.into_iter() {
        apply_client_to_view(view, up);
      }
    },
  };
}<|MERGE_RESOLUTION|>--- conflicted
+++ resolved
@@ -5,10 +5,7 @@
 
 use common::entity_id;
 
-<<<<<<< HEAD
 use lod;
-=======
->>>>>>> d750b574
 use terrain_mesh;
 use vertex::ColoredVertex;
 use view;
@@ -31,15 +28,10 @@
   /// Update the sun.
   SetSun(light::Sun),
 
-<<<<<<< HEAD
-  /// Add a terrain block to the view.
-  LoadMesh(terrain_mesh::T),
-=======
   /// Add a terrain chunk to the view.
   LoadChunk {
     mesh: terrain_mesh::T,
   },
->>>>>>> d750b574
   /// Remove a terrain entity.
   UnloadChunk {
     ids: terrain_mesh::Ids,
@@ -70,22 +62,13 @@
         },
       }
     },
-<<<<<<< HEAD
-    T::LoadMesh(mesh) => {
-      stopwatch::time("load_mesh", || {
-=======
     T::LoadChunk { mesh } => {
       stopwatch::time("add_chunk", || {
->>>>>>> d750b574
         view.terrain_buffers.push(
           &mut view.gl,
           mesh.vertex_coordinates.as_ref(),
           mesh.normals.as_ref(),
-<<<<<<< HEAD
-          mesh.ids.as_ref(),
-=======
           mesh.ids.terrain_ids.as_ref(),
->>>>>>> d750b574
           mesh.materials.as_ref(),
         );
         let mut grass = Vec::with_capacity(mesh.grass.len());
@@ -101,14 +84,9 @@
         }
         view.grass_buffers.push(
           &mut view.gl,
-<<<<<<< HEAD
-          mesh.grass.as_ref(),
-          mesh.grass_ids.as_ref(),
-=======
           grass.as_ref(),
           polygon_indices.as_ref(),
           mesh.ids.grass_ids.as_ref(),
->>>>>>> d750b574
         );
       })
     },
