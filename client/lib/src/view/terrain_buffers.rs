--- conflicted
+++ resolved
@@ -18,13 +18,9 @@
 #[cfg(test)]
 use std::mem;
 
-<<<<<<< HEAD
 const VERTICES_PER_TRIANGLE: usize = 3;
 
-// VRAM bytes
-=======
 /// Maximum number of bytes to be used in VRAM
->>>>>>> 16c87380
 pub const BYTE_BUDGET: usize = 64_000_000;
 const POLYGON_COST: usize = 100;
 /// Maximum number of polygons to be used in VRAM
@@ -32,8 +28,9 @@
 
 // Instead of storing individual vertices, normals, etc. in VRAM, store them in chunks.
 // This makes it much faster to unload things.
+/// The number of polygons loaded contiguously into VRAM.
 pub const VRAM_CHUNK_LENGTH: usize = 1 << 10;
-pub const CHUNK_BUDGET: usize = POLYGON_BUDGET / VRAM_CHUNK_LENGTH;
+const CHUNK_BUDGET: usize = POLYGON_BUDGET / VRAM_CHUNK_LENGTH;
 
 /// Struct for loading/unloading/maintaining terrain data in VRAM.
 pub struct T<'a> {
