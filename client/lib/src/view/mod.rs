//! The state associated with perceiving the world state.

pub mod camera;
<<<<<<< HEAD
pub mod chunk_stats;
#[allow(missing_docs)]
=======
>>>>>>> 16c87380
pub mod grass_buffers;
pub mod light;
pub mod mob_buffers;
pub mod player_buffers;
mod render;
pub mod shaders;
pub mod terrain_buffers;
pub mod thread;
pub mod update;

pub use self::render::render;

use cgmath;
use gl;
use gl::types::*;
use image;
use image::GenericImage;
use std;
use yaglw::gl_context::GLContext;
use yaglw;
use yaglw::vertex_buffer::{GLArray, GLBuffer, GLType, DrawMode, VertexAttribData};
use yaglw::texture::{TextureUnit};

use common::id_allocator;
use vertex::{ColoredVertex};

/// FOV in radians
pub const FOV: f32 = std::f32::consts::FRAC_PI_3;

const VERTICES_PER_TRIANGLE: usize = 3;

#[allow(missing_docs)]
pub enum InputMode {
  Camera,
  Sun,
}

/// The state associated with perceiving the world state.
pub struct T<'a> {
  /// Current OpengL context.
  pub gl: GLContext,

  #[allow(missing_docs)]
  pub shaders: shaders::T<'a>,
  #[allow(missing_docs)]
  pub empty_gl_array: yaglw::vertex_buffer::ArrayHandle<'a>,
  /// A texture unit for misc use.
  pub misc_texture_unit: TextureUnit,
  /// The OpenGL buffers for terrain render data
  pub terrain_buffers: terrain_buffers::T<'a>,
  /// The OpenGL buffers for grass render data
  pub grass_buffers: grass_buffers::T<'a>,
  /// The OpenGL texture to sample for grass
  pub grass_texture: yaglw::texture::Texture2D<'a>,
  /// OpenGL buffers for mob render data
  pub mob_buffers: mob_buffers::T<'a>,
  /// OpenGL buffers for player render data
  pub player_buffers: player_buffers::T<'a>,
  /// Hud triangles for non-text.
  pub hud_triangles: GLArray<'a, ColoredVertex>,

  #[allow(missing_docs)]
  pub sun: light::Sun,
  #[allow(missing_docs)]
  pub camera: camera::T,
  #[allow(missing_docs)]
  pub window_size: cgmath::Vector2<i32>,
  /// Whether to render HUD elements
  pub show_hud: bool,

  /// Whether to render HUD elements
  pub input_mode: InputMode,

  /// Distance to near clip plane
  pub near_clip: f32,
  /// Distance to far clip plane
  pub far_clip: f32,
}

fn load_grass_texture<'a, 'b:'a>(
  gl: &'a mut GLContext,
) -> image::ImageResult<yaglw::texture::Texture2D<'b>> {
  let grass_texture = yaglw::texture::Texture2D::new(&gl);
  let fd = std::fs::File::open("textures/Free_Vector_Grass.png").unwrap();
  let buffered_file = std::io::BufReader::new(fd);
  let image = try!(image::load(buffered_file, image::ImageFormat::PNG));
  let (w, h) = image.dimensions();
  let colortype = image.color();
  assert!(colortype == image::ColorType::RGBA(8));

  let mut pixels: Vec<u8> = Vec::with_capacity((w * h) as usize);
  for y in 0 .. h {
  for x in 0 .. w {
    let y = h - y - 1;
    let pixel = image.get_pixel(x, y);
    pixels.extend_from_slice(&pixel.data);
  }}

  unsafe {
    gl::BindTexture(gl::TEXTURE_2D, grass_texture.handle.gl_id);
    let data = std::mem::transmute(pixels.as_ptr());
    gl::TexImage2D(gl::TEXTURE_2D, 0, gl::RGBA as i32, w as i32, h as i32, 0, gl::RGBA, gl::UNSIGNED_BYTE, data);
    gl::TexParameteri(gl::TEXTURE_2D, gl::TEXTURE_MAG_FILTER, gl::LINEAR as i32);
    gl::TexParameteri(gl::TEXTURE_2D, gl::TEXTURE_MIN_FILTER, gl::LINEAR as i32);
    gl::TexParameteri(gl::TEXTURE_2D, gl::TEXTURE_WRAP_S, gl::CLAMP_TO_EDGE as i32);
    gl::TexParameteri(gl::TEXTURE_2D, gl::TEXTURE_WRAP_T, gl::CLAMP_TO_EDGE as i32);
  }

  Ok(grass_texture)
}

#[allow(missing_docs)]
pub fn new<'a>(
  mut gl: GLContext,
  window_size: cgmath::Vector2<i32>,
) -> T<'a> {
  let mut texture_unit_alloc = id_allocator::new();

  let mut shaders = shaders::new(&mut gl, window_size);

  let terrain_buffers = terrain_buffers::new(&mut gl);
  terrain_buffers.bind_vertex_positions(
    &mut gl,
    &mut texture_unit_alloc,
    &mut shaders.terrain_shader.shader,
  );
  terrain_buffers.bind_normals(
    &mut gl,
    &mut texture_unit_alloc,
    &mut shaders.terrain_shader.shader,
  );
  terrain_buffers.bind_materials(
    &mut gl,
    &mut texture_unit_alloc,
    &mut shaders.terrain_shader.shader,
  );
  terrain_buffers.bind_vertex_positions(
    &mut gl,
    &mut texture_unit_alloc,
    &mut shaders.grass_billboard.shader,
  );
  terrain_buffers.bind_normals(
    &mut gl,
    &mut texture_unit_alloc,
    &mut shaders.grass_billboard.shader,
  );

  let mob_buffers = mob_buffers::new(&mut gl, &shaders.mob_shader);
  let player_buffers = player_buffers::new(&mut gl, &shaders.mob_shader);

  let buffer = GLBuffer::new(&mut gl, 16 * VERTICES_PER_TRIANGLE);
  let hud_triangles = {
    GLArray::new(
      &mut gl,
      &shaders.hud_color_shader.shader,
      &[
        VertexAttribData { name: "position", size: 3, unit: GLType::Float, divisor: 0 },
        VertexAttribData { name: "in_color", size: 4, unit: GLType::Float, divisor: 0 },
      ],
      DrawMode::Triangles,
      buffer,
    )
  };

  let misc_texture_unit = texture_unit_alloc.allocate();

  unsafe {
    gl::FrontFace(gl::CCW);
    gl::CullFace(gl::BACK);
    gl::Enable(gl::CULL_FACE);

    gl::Enable(gl::BLEND);
    gl::BlendFunc(gl::SRC_ALPHA, gl::ONE_MINUS_SRC_ALPHA);

    gl::Enable(gl::LINE_SMOOTH);
    gl::LineWidth(2.5);

    gl::Enable(gl::DEPTH_TEST);
    gl::DepthFunc(gl::LESS);
    gl::ClearDepth(1.0);
  }

  unsafe {
    gl::ActiveTexture(misc_texture_unit.gl_id());
  }

  let texture_in =
    shaders.texture_shader.shader.get_uniform_location("texture_in");
  shaders.texture_shader.shader.use_shader(&mut gl);
  unsafe {
    gl::Uniform1i(texture_in, misc_texture_unit.glsl_id as GLint);
  }

  let texture_in =
    shaders.grass_billboard.shader.get_uniform_location("texture_in");
  shaders.grass_billboard.shader.use_shader(&mut gl);
  unsafe {
    gl::Uniform1i(texture_in, misc_texture_unit.glsl_id as GLint);
  }

  let grass_buffers = grass_buffers::new(&mut gl, &shaders.grass_billboard.shader);
  let grass_texture = load_grass_texture(&mut gl).unwrap();

  let empty_gl_array = yaglw::vertex_buffer::ArrayHandle::new(&gl);

  let near_clip = 0.1;
  let far_clip = 2048.0;

  T {
    gl: gl,
    shaders: shaders,

    terrain_buffers: terrain_buffers,
    grass_buffers: grass_buffers,
    grass_texture: grass_texture,
    mob_buffers: mob_buffers,
    player_buffers: player_buffers,
    hud_triangles: hud_triangles,

    empty_gl_array: empty_gl_array,
    misc_texture_unit: misc_texture_unit,

    window_size: window_size,

    camera: {
      let fovy = cgmath::Rad(FOV);
      let aspect = window_size.x as f32 / window_size.y as f32;
      let mut camera = camera::unit();
      // Initialize the projection matrix.
      camera.fov = cgmath::perspective(fovy, aspect, near_clip, far_clip);
      // TODO: This should use player rotation from the server.
      camera.rotate_lateral(std::f32::consts::PI / 2.0);
      camera
    },

    sun:
      light::Sun {
        progression: 0.0,
        rotation: 0.0,
      },

    show_hud: true,
    input_mode: InputMode::Camera,

    near_clip: near_clip,
    far_clip: far_clip,
  }
}<|MERGE_RESOLUTION|>--- conflicted
+++ resolved
@@ -1,11 +1,7 @@
 //! The state associated with perceiving the world state.
 
 pub mod camera;
-<<<<<<< HEAD
 pub mod chunk_stats;
-#[allow(missing_docs)]
-=======
->>>>>>> 16c87380
 pub mod grass_buffers;
 pub mod light;
 pub mod mob_buffers;
