--- conflicted
+++ resolved
@@ -6,11 +6,8 @@
 use common::entity_id;
 
 use light;
-<<<<<<< HEAD
 use light::{set_sun, set_ambient_light};
-=======
 use lod;
->>>>>>> 3465449f
 use mob_buffers::VERTICES_PER_MOB;
 use player_buffers::VERTICES_PER_PLAYER;
 use terrain_mesh;
@@ -56,32 +53,13 @@
     T::UpdatePlayer(id, triangles) => {
       view.player_buffers.insert(&mut view.gl, id, &triangles);
     },
-<<<<<<< HEAD
     T::SetSun(sun) => {
-      set_sun(
-        &mut view.shaders.terrain_shader.shader,
-        &mut view.gl,
-        &sun,
-      );
-    },
-    T::SetAmbientLight(color) => {
-      set_ambient_light(
-        &mut view.shaders.terrain_shader.shader,
-        &mut view.gl,
-        color,
-      );
-    },
-    T::SetClearColor(color) => {
-      view.gl.set_background_color(color.r, color.g, color.b, 1.0);
-=======
-    ClientToView::SetSun(sun) => {
       match view.input_mode {
         view::InputMode::Sun => {},
         _ => {
           view.sun = sun;
         },
       }
->>>>>>> 3465449f
     },
     T::AddBlock(block) => {
       stopwatch::time("add_block", || {
@@ -102,14 +80,10 @@
     T::RemoveTerrain(id) => {
       view.terrain_buffers.swap_remove(&mut view.gl, id);
     },
-<<<<<<< HEAD
-    T::Atomic(updates) => {
-=======
-    ClientToView::RemoveGrass(id) => {
+    T::RemoveGrass(id) => {
       view.grass_buffers.swap_remove(&mut view.gl, id);
     },
-    ClientToView::Atomic(updates) => {
->>>>>>> 3465449f
+    T::Atomic(updates) => {
       for up in updates.into_iter() {
         apply_client_to_view(view, up);
       }
