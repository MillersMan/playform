--- conflicted
+++ resolved
@@ -88,11 +88,7 @@
           );
 
           let mut recorded = record_book::thread_local::clone();
-<<<<<<< HEAD
-          recorded.chunk_loads.sort_by(|x, y| x.edges_loaded.cmp(&y.edges_loaded));
-=======
           recorded.chunk_loads.sort_by(|x, y| x.loaded_time_ns.cmp(&y.loaded_time_ns));
->>>>>>> 733153f5
 
           let mut file = std::fs::File::create("chunk_loads.out").unwrap();
 
@@ -101,12 +97,8 @@
             if i > 0 {
               file.write_all(b", ").unwrap();
             }
-<<<<<<< HEAD
-            file.write_fmt(format_args!("[{}; {}; {}; {}]", record.requested, record.responded, record.voxels_loaded, record.edges_loaded)).unwrap();
-=======
             let record_book::ChunkLoad { request_time_ns, response_time_ns, stored_time_ns, loaded_time_ns } = *record;
             file.write_fmt(format_args!("[{}; {}; {}; {}]", request_time_ns, response_time_ns, stored_time_ns, loaded_time_ns)).unwrap();
->>>>>>> 733153f5
           }
           file.write_all(b"];\n").unwrap();
           file.write_fmt(format_args!("plot([1:{}], records);", recorded.chunk_loads.len())).unwrap();
