use std;
use std::io::Write;
use std::sync::{Mutex};
use stopwatch;
use thread_scoped;

use common::protocol;

use audio_loader;
use audio_thread;
use client;
use record_book;
<<<<<<< HEAD
=======
use server;
>>>>>>> 7c0e944f
use terrain;
use update_thread::update_thread;
use view::thread::view_thread;

#[allow(missing_docs)]
pub fn run(listen_url: &str, server_url: &str) {
  let view_updates0 = Mutex::new(std::collections::VecDeque::new());
  let view_updates1 = Mutex::new(std::collections::VecDeque::new());
  let audio_updates = Mutex::new(std::collections::VecDeque::new());

  let quit = Mutex::new(false);
  let quit = &quit;

  let server = server::new(&server_url, &listen_url);

  let client = connect_client(&listen_url, &server);
  let client = &client;

  {
    let monitor_thread = {
      unsafe {
        thread_scoped::scoped(|| {
          while !*quit.lock().unwrap() {
            info!("Outstanding terrain requests: {}", client.pending_terrain_requests.lock().unwrap().len());
            info!("Outstanding voxel updates: {}", client.terrain.lock().unwrap().queued_update_count());
            info!("Outstanding view0 updates: {}", view_updates0.lock().unwrap().len());
            info!("Outstanding view1 updates: {}", view_updates1.lock().unwrap().len());
            std::thread::sleep(std::time::Duration::from_secs(1));
          }
        })
      }
    };

    let audio_thread = {
      let audio_updates = &audio_updates;
      unsafe {
        thread_scoped::scoped(move || {
          audio_thread::audio_thread(
            quit,
            &mut || { audio_updates.lock().unwrap().pop_front() },
          );
        })
      }
    };

    if (1 + 1) - 1 == 0 {
      audio_updates.lock().unwrap().push_back(audio_thread::Message::PlayLoop(audio_loader::SoundId::Rainforest));
    }

    let update_thread = {
      let client = &client;
      let view_updates0 = &view_updates0;
      let view_updates1 = &view_updates1;
      let audio_updates = &audio_updates;
      let server = server.clone();
      unsafe {
        thread_scoped::scoped(move || {
          update_thread(
            quit,
            client,
            &mut || { server.listen.try() },
            &mut |up| { view_updates0.lock().unwrap().push_back(up) },
            &mut |up| { view_updates1.lock().unwrap().push_back(up) },
            &mut |up| { audio_updates.lock().unwrap().push_back(up) },
  	        &mut |up| { server.talk.tell(&up) },
            &mut |msg| {
              match msg {
<<<<<<< HEAD
                terrain::Load::Chunk { position, lg_voxel_size, .. } => {
                  let removed = client.pending_terrain_requests.lock().unwrap().remove(&(position, lg_voxel_size));
                  assert!(removed);
                }
                terrain::Load::Voxels {..} => {},
              }
=======
                terrain::Load::Voxels { request_time: None, .. } => {},
                terrain::Load::Voxels { request_time: Some(_), .. } => {
                  *client.pending_terrain_requests.lock().unwrap() -= 1;
                }
              };
>>>>>>> 7c0e944f
              client.terrain.lock().unwrap().enqueue(msg);
            },
          );

          let mut recorded = record_book::thread_local::clone();
          recorded.chunk_loads.sort_by(|x, y| x.loaded_time_ns.cmp(&y.loaded_time_ns));

          let mut file = std::fs::File::create("chunk_loads.out").unwrap();

          file.write_all(b"records = [").unwrap();
          for (i, record) in recorded.chunk_loads.iter().enumerate() {
            if i > 0 {
              file.write_all(b", ").unwrap();
            }
            let record_book::ChunkLoad { request_time_ns, response_time_ns, stored_time_ns, loaded_time_ns } = *record;
            file.write_fmt(format_args!("[{}; {}; {}; {}]", request_time_ns, response_time_ns, stored_time_ns, loaded_time_ns)).unwrap();
          }
          file.write_all(b"];\n").unwrap();
          file.write_fmt(format_args!("plot([1:{}], records);", recorded.chunk_loads.len())).unwrap();

          stopwatch::clone()
        })
      }
    };

    {
      let client = &client;
      let server = server.clone();
      view_thread(
        client,
        &mut || { view_updates0.lock().unwrap().pop_front() },
        &mut || { view_updates1.lock().unwrap().pop_front() },
        &mut |server_update| { server.talk.tell(&server_update) },
      );

      stopwatch::clone().print();
    }

    // View thread returned, so we got a quit event.
    *quit.lock().unwrap() = true;

    audio_thread.join();
    monitor_thread.join();

    let stopwatch = update_thread.join();

    stopwatch.print();
  }
}

fn connect_client(listen_url: &str, server: &server::T) -> client::T {
  // TODO: Consider using RPCs to solidify the request-response patterns.
  server.talk.tell(&protocol::ClientToServer::Init(listen_url.to_owned()));
  loop {
    match server.listen.wait() {
      protocol::ServerToClient::LeaseId(client_id) => {
        server.talk.tell(&protocol::ClientToServer::AddPlayer(client_id));
        let client_id = client_id;
        loop {
          match server.listen.wait() {
            protocol::ServerToClient::PlayerAdded(player_id, position) => {
              return client::new(client_id, player_id, position);
            },
            msg => {
              // Ignore other messages in the meantime.
              warn!("Ignoring: {:?}", msg);
            },
          }
        }
      },
      msg => {
        // Ignore other messages in the meantime.
        warn!("Ignoring: {:?}", msg);
      },
    }
  }
}<|MERGE_RESOLUTION|>--- conflicted
+++ resolved
@@ -10,10 +10,7 @@
 use audio_thread;
 use client;
 use record_book;
-<<<<<<< HEAD
-=======
 use server;
->>>>>>> 7c0e944f
 use terrain;
 use update_thread::update_thread;
 use view::thread::view_thread;
@@ -81,20 +78,12 @@
   	        &mut |up| { server.talk.tell(&up) },
             &mut |msg| {
               match msg {
-<<<<<<< HEAD
                 terrain::Load::Chunk { position, lg_voxel_size, .. } => {
                   let removed = client.pending_terrain_requests.lock().unwrap().remove(&(position, lg_voxel_size));
                   assert!(removed);
                 }
                 terrain::Load::Voxels {..} => {},
               }
-=======
-                terrain::Load::Voxels { request_time: None, .. } => {},
-                terrain::Load::Voxels { request_time: Some(_), .. } => {
-                  *client.pending_terrain_requests.lock().unwrap() -= 1;
-                }
-              };
->>>>>>> 7c0e944f
               client.terrain.lock().unwrap().enqueue(msg);
             },
           );
