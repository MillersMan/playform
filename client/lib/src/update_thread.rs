--- conflicted
+++ resolved
@@ -15,15 +15,11 @@
 use load_terrain::lod_index;
 use record_book;
 use server_update::apply_server_update;
-<<<<<<< HEAD
-use view_update;
-use voxel;
-=======
 use terrain_mesh;
 use terrain_update;
 use view_update;
 use view_update::ClientToView;
->>>>>>> b37b41b1
+use voxel;
 
 const MAX_OUTSTANDING_TERRAIN_REQUESTS: u32 = 1;
 
@@ -227,10 +223,6 @@
   UpdateView: FnMut(view_update::T),
 {
   let start = time::precise_time_ns();
-<<<<<<< HEAD
-  while let Some((request_time, voxel_updates, reason)) = recv_voxel_updates() {
-    let response_time = time::precise_time_ns();
-=======
   while let Some(terrain_update::T { request_time, chunk_position, chunk, reason }) = recv_terrain_update() {
     let mut update_blocks = block_position::with_lod::set::new();
     let response_time = time::precise_time_ns();
@@ -247,7 +239,6 @@
         |block, lod| { update_blocks.insert((block, lod)); },
       );
     }
->>>>>>> b37b41b1
 
     stopwatch::time("process_voxel_update", || {
       let mut update_edges = edge::set::new();
