use cgmath::Point;
use std::sync::Mutex;
use stopwatch;
use time;

use common::protocol;
use common::surroundings_loader;
use common::surroundings_loader::LoadType;

use audio_thread;
use block_position;
use client;
use edge;
use load_terrain;
use load_terrain::lod_index;
use record_book;
use server_update::apply_server_update;
use view_update;
use voxel;

const MAX_OUTSTANDING_TERRAIN_REQUESTS: u32 = 1;

pub fn update_thread<RecvServer, RecvVoxelUpdates, UpdateView0, UpdateView1, UpdateAudio, UpdateServer, EnqueueBlockUpdates>(
  quit: &Mutex<bool>,
  client: &client::T,
  recv_server: &mut RecvServer,
  recv_voxel_updates: &mut RecvVoxelUpdates,
  update_view0: &mut UpdateView0,
  update_view1: &mut UpdateView1,
  update_audio: &mut UpdateAudio,
  update_server: &mut UpdateServer,
  enqueue_block_updates: &mut EnqueueBlockUpdates,
) where
  RecvServer: FnMut() -> Option<protocol::ServerToClient>,
  RecvVoxelUpdates: FnMut() -> Option<(Option<u64>, Vec<(voxel::bounds::T, voxel::T)>, protocol::VoxelReason)>,
<<<<<<< HEAD
  UpdateView0: FnMut(view_update::T),
  UpdateView1: FnMut(view_update::T),
=======
  UpdateView0: FnMut(ClientToView),
  UpdateView1: FnMut(ClientToView),
  UpdateAudio: FnMut(audio_thread::Message),
>>>>>>> 3465449f
  UpdateServer: FnMut(protocol::ClientToServer),
  EnqueueBlockUpdates: FnMut(Option<u64>, Vec<(voxel::bounds::T, voxel::T)>, protocol::VoxelReason),
{
  'update_loop: loop {
    let should_quit = *quit.lock().unwrap();
    if should_quit {
      break 'update_loop
    } else {
      stopwatch::time("update_iteration", || {
        stopwatch::time("process_server_updates", || {
          process_server_updates(client, recv_server, update_view0, update_audio, update_server, enqueue_block_updates);
        });

        stopwatch::time("update_surroundings", || {
          update_surroundings(client, update_view1, update_server);
        });

        stopwatch::time("process_voxel_updates", || {
          process_voxel_updates(client, recv_voxel_updates, update_view1);
        });
      })
    }
  }
}

#[inline(never)]
fn update_surroundings<UpdateView, UpdateServer>(
  client: &client::T,
  update_view: &mut UpdateView,
  update_server: &mut UpdateServer,
) where
  UpdateView: FnMut(view_update::T),
  UpdateServer: FnMut(protocol::ClientToServer),
{
  let start = time::precise_time_ns();
  let mut i = 0;
  let load_position = {
    let load_position = *client.load_position.lock().unwrap();
    load_position.unwrap_or_else(|| *client.player_position.lock().unwrap())
  };
  let load_position = block_position::of_world_position(&load_position);
  let mut surroundings_loader = client.surroundings_loader.lock().unwrap();
  let mut updates = surroundings_loader.updates(load_position.as_pnt()) ;
  loop {
    if *client.outstanding_terrain_requests.lock().unwrap() >= MAX_OUTSTANDING_TERRAIN_REQUESTS {
      trace!("update loop breaking");
      break;
    }

    let block_position;
    let load_type;
    match updates.next() {
      None => break,
      Some((b, l)) => {
        block_position = block_position::of_pnt(&b);
        load_type = l;
      },
    }

    debug!("block surroundings");
    let distance =
      surroundings_loader::distance_between(
        load_position.as_pnt(),
        block_position.as_pnt(),
      );
    let new_lod = lod_index(distance);
    let mut requested_voxels = voxel::bounds::set::new();
    match load_type {
      LoadType::Load => {
<<<<<<< HEAD
        for edge in block_position.edges(new_lod) {
          stopwatch::time("update_thread.load_edge", || {
            let already_loaded = client.loaded_edges.lock().unwrap().contains_key(&edge);
            if already_loaded {
              debug!("Not re-loading {:?} at {:?}", block_position, new_lod);
            } else {
              let mut request_voxel = |voxel| {
                requested_voxels.insert(voxel);
              };
              load_or_request_edge(client, &mut request_voxel, update_view, &edge);
            }
          })
        }
=======
        stopwatch::time("update_thread.load_block", || {
          info!("Loading distance {}", distance);
          let new_lod = lod_index(distance);
          let lod_change =
            client.loaded_blocks
            .lock().unwrap()
            .get(&block_position)
            .map(|&(_, lod)| lod != new_lod);
          if lod_change == Some(false) {
            debug!("Not re-loading {:?} at {:?}", block_position, new_lod);
          } else {
            load_or_request_chunk(client, update_server, update_view, block_position, new_lod);
          }
        })
>>>>>>> 3465449f
      },
      LoadType::Update => {
        for edge in block_position.edges(new_lod) {
          stopwatch::time("update_thread.update_block", || {
            let mut request_voxel = |voxel| {
              requested_voxels.insert(voxel);
            };
            load_or_request_edge(client, &mut request_voxel, update_view, &edge);
          })
        }
      },
      LoadType::Unload => {
<<<<<<< HEAD
        let mut loaded_edges = client.loaded_edges.lock().unwrap();
        for edge in block_position.edges(new_lod) {
          stopwatch::time("update_thread.unload", || {
            // The block removal code is duplicated elsewhere.

            loaded_edges
              .remove(&edge)
              // If it wasn't loaded, don't unload anything.
              .map(|mesh_fragment| {
                for id in &mesh_fragment.ids {
                  update_view(view_update::RemoveTerrain(*id));
                }
              });
          })
        }
=======
        stopwatch::time("update_thread.unload", || {
          // The block removal code is duplicated in load_terrain.

          client.loaded_blocks
          .lock().unwrap()
            .remove(&block_position)
            // If it wasn't loaded, don't unload anything.
            .map(|(block, _)| {
              for id in &block.grass_ids {
                update_view(ClientToView::RemoveGrass(*id));
              }
              for id in &block.ids {
                update_view(ClientToView::RemoveTerrain(*id));
              }
            });
        })
>>>>>>> 3465449f
      },
    }

    if !requested_voxels.is_empty() {
      update_server(
        protocol::ClientToServer::RequestVoxels(
          time::precise_time_ns(),
          client.id,
          requested_voxels.into_iter().collect(),
        )
      );
      *client.outstanding_terrain_requests.lock().unwrap() += 1;
    }

    if i >= 10 {
      i -= 10;
      if time::precise_time_ns() - start >= 1_000_000 {
        break
      }
    }
    i += 1;
  }
}

fn load_or_request_edge<RequestVoxel, UpdateView>(
  client: &client::T,
  request_voxel: &mut RequestVoxel,
  update_view: &mut UpdateView,
  edge: &edge::T,
) where
  RequestVoxel: FnMut(voxel::bounds::T),
  UpdateView: FnMut(view_update::T),
{
  trace!("load_or_request_edge");
  match
    load_terrain::load_edge(
      client,
      update_view,
      &edge,
    )
  {
    Ok(()) => {},
    Err(()) => {
      let mut voxel_coords = Vec::new();
      let low_corner = edge.low_corner.add_v(&edge.direction.to_vec());
      voxel_coords.push(
        voxel::bounds::T {
          x: low_corner.x,
          y: low_corner.y,
          z: low_corner.z,
          lg_size: edge.lg_size,
        },
      );
      voxel_coords.extend(edge.neighbors().iter().cloned());

      for voxel in voxel_coords {
        request_voxel(voxel);
      }
    }
  }
}

#[inline(never)]
fn process_voxel_updates<RecvVoxelUpdates, UpdateView>(
  client: &client::T,
  recv_voxel_updates: &mut RecvVoxelUpdates,
  update_view: &mut UpdateView,
) where
  RecvVoxelUpdates: FnMut() -> Option<(Option<u64>, Vec<(voxel::bounds::T, voxel::T)>, protocol::VoxelReason)>,
  UpdateView: FnMut(view_update::T),
{
  let start = time::precise_time_ns();
  while let Some((request_time, voxel_updates, reason)) = recv_voxel_updates() {
    let response_time = time::precise_time_ns();

    stopwatch::time("process_voxel_update", || {
      let mut update_edges = edge::set::new();
      for (bounds, voxel) in voxel_updates {
        trace!("Got voxel at {:?}", bounds);
        load_terrain::load_voxel(
          client,
          &voxel,
          &bounds,
          |edge| { update_edges.insert(edge); },
        );
      }

      let processed_time = time::precise_time_ns();

      for edge in update_edges.into_iter() {
        let _ =
          load_terrain::load_edge(
            client,
            update_view,
            &edge,
          );
      }

      let block_loaded = time::precise_time_ns();

      match request_time {
        None => {},
        Some(request_time) => {
          record_book::thread_local::push_block_load(
            record_book::BlockLoad {
              requested_at: request_time,
              responded_at: response_time,
              processed_at: processed_time,
              loaded_at: block_loaded,
            }
          );
        },
      }

      match reason {
        protocol::VoxelReason::Updated => {},
        protocol::VoxelReason::Requested => {
          *client.outstanding_terrain_requests.lock().unwrap() -= 1;
          debug!("Outstanding terrain requests: {}", *client.outstanding_terrain_requests.lock().unwrap());
        },
      }
    });

    if time::precise_time_ns() - start >= 1_000_000 {
      break
    }
  }
}

#[inline(never)]
fn process_server_updates<RecvServer, UpdateView, UpdateAudio, UpdateServer, EnqueueBlockUpdates>(
  client: &client::T,
  recv_server: &mut RecvServer,
  update_view: &mut UpdateView,
  update_audio: &mut UpdateAudio,
  update_server: &mut UpdateServer,
  enqueue_block_updates: &mut EnqueueBlockUpdates,
) where
  RecvServer: FnMut() -> Option<protocol::ServerToClient>,
<<<<<<< HEAD
  UpdateView: FnMut(view_update::T),
=======
  UpdateView: FnMut(ClientToView),
  UpdateAudio: FnMut(audio_thread::Message),
>>>>>>> 3465449f
  UpdateServer: FnMut(protocol::ClientToServer),
  EnqueueBlockUpdates: FnMut(Option<u64>, Vec<(voxel::bounds::T, voxel::T)>, protocol::VoxelReason),
{
  let start = time::precise_time_ns();
  let mut i = 0;
  while let Some(up) = recv_server() {
    apply_server_update(
      client,
      update_view,
      update_audio,
      update_server,
      enqueue_block_updates,
      up,
    );

    if i > 10 {
      i -= 10;
      if time::precise_time_ns() - start >= 1_000_000 {
        break
      }
    }
    i += 1;
  }
}<|MERGE_RESOLUTION|>--- conflicted
+++ resolved
@@ -33,14 +33,9 @@
 ) where
   RecvServer: FnMut() -> Option<protocol::ServerToClient>,
   RecvVoxelUpdates: FnMut() -> Option<(Option<u64>, Vec<(voxel::bounds::T, voxel::T)>, protocol::VoxelReason)>,
-<<<<<<< HEAD
   UpdateView0: FnMut(view_update::T),
   UpdateView1: FnMut(view_update::T),
-=======
-  UpdateView0: FnMut(ClientToView),
-  UpdateView1: FnMut(ClientToView),
   UpdateAudio: FnMut(audio_thread::Message),
->>>>>>> 3465449f
   UpdateServer: FnMut(protocol::ClientToServer),
   EnqueueBlockUpdates: FnMut(Option<u64>, Vec<(voxel::bounds::T, voxel::T)>, protocol::VoxelReason),
 {
@@ -110,7 +105,6 @@
     let mut requested_voxels = voxel::bounds::set::new();
     match load_type {
       LoadType::Load => {
-<<<<<<< HEAD
         for edge in block_position.edges(new_lod) {
           stopwatch::time("update_thread.load_edge", || {
             let already_loaded = client.loaded_edges.lock().unwrap().contains_key(&edge);
@@ -124,22 +118,6 @@
             }
           })
         }
-=======
-        stopwatch::time("update_thread.load_block", || {
-          info!("Loading distance {}", distance);
-          let new_lod = lod_index(distance);
-          let lod_change =
-            client.loaded_blocks
-            .lock().unwrap()
-            .get(&block_position)
-            .map(|&(_, lod)| lod != new_lod);
-          if lod_change == Some(false) {
-            debug!("Not re-loading {:?} at {:?}", block_position, new_lod);
-          } else {
-            load_or_request_chunk(client, update_server, update_view, block_position, new_lod);
-          }
-        })
->>>>>>> 3465449f
       },
       LoadType::Update => {
         for edge in block_position.edges(new_lod) {
@@ -152,11 +130,10 @@
         }
       },
       LoadType::Unload => {
-<<<<<<< HEAD
         let mut loaded_edges = client.loaded_edges.lock().unwrap();
         for edge in block_position.edges(new_lod) {
           stopwatch::time("update_thread.unload", || {
-            // The block removal code is duplicated elsewhere.
+            // The block removal code is duplicated in load_terrain.
 
             loaded_edges
               .remove(&edge)
@@ -165,27 +142,12 @@
                 for id in &mesh_fragment.ids {
                   update_view(view_update::RemoveTerrain(*id));
                 }
+                for id in &block.grass_ids {
+                  update_view(ClientToView::RemoveGrass(*id));
+                }
               });
           })
         }
-=======
-        stopwatch::time("update_thread.unload", || {
-          // The block removal code is duplicated in load_terrain.
-
-          client.loaded_blocks
-          .lock().unwrap()
-            .remove(&block_position)
-            // If it wasn't loaded, don't unload anything.
-            .map(|(block, _)| {
-              for id in &block.grass_ids {
-                update_view(ClientToView::RemoveGrass(*id));
-              }
-              for id in &block.ids {
-                update_view(ClientToView::RemoveTerrain(*id));
-              }
-            });
-        })
->>>>>>> 3465449f
       },
     }
 
@@ -325,12 +287,8 @@
   enqueue_block_updates: &mut EnqueueBlockUpdates,
 ) where
   RecvServer: FnMut() -> Option<protocol::ServerToClient>,
-<<<<<<< HEAD
   UpdateView: FnMut(view_update::T),
-=======
-  UpdateView: FnMut(ClientToView),
   UpdateAudio: FnMut(audio_thread::Message),
->>>>>>> 3465449f
   UpdateServer: FnMut(protocol::ClientToServer),
   EnqueueBlockUpdates: FnMut(Option<u64>, Vec<(voxel::bounds::T, voxel::T)>, protocol::VoxelReason),
 {
