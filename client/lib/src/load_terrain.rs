use cgmath::{Point3, Point};
use num;

use common::voxel;

use client;
use edge;
use lod;
use terrain_mesh;
use view_update;

#[inline(never)]
<<<<<<< HEAD
pub fn load_voxel<Edge>(
=======
fn updated_block_positions(
  voxel: &voxel::bounds::T,
) -> Vec<block_position::T>
{
  let block = block_position::containing_voxel(voxel);

  macro_rules! tweak(($dim:ident) => {{
    let mut new_voxel = voxel.clone();
    new_voxel.$dim += 1;
    if block_position::containing_voxel(&new_voxel) == block {
      let mut new_voxel = voxel.clone();
      new_voxel.$dim -= 1;
      if block_position::containing_voxel(&new_voxel) == block {
        0
      } else {
        -1
      }
    } else {
      1
    }
  }});

  let tweak =
    Point3::new(
      tweak!(x),
      tweak!(y),
      tweak!(z),
    );

  macro_rules! consider(($dim:ident, $block:expr, $next:expr) => {{
    $next($block);
    if tweak.$dim != 0 {
      let mut block = $block;
      block.as_mut_pnt().$dim += tweak.$dim;
      $next(block);
    }
  }});

  let mut blocks = Vec::new();
  consider!(x, block, |block: block_position::T| {
  consider!(y, block, |block: block_position::T| {
  consider!(z, block, |block: block_position::T| {
    blocks.push(block);
  })})});

  blocks
}

pub fn all_voxels_loaded(
  block_voxels_loaded: &block_position::with_lod::map::T<u32>,
  block_position: block_position::T,
  lod: lod::T,
) -> bool {
  let block_voxels_loaded =
    match block_voxels_loaded.get(&(block_position, lod)) {
      None => return false,
      Some(x) => x,
    };

  let edge_samples = terrain_mesh::EDGE_SAMPLES[lod.0 as usize] as u32 + 2;
  let samples = edge_samples * edge_samples * edge_samples;
  assert!(*block_voxels_loaded <= samples, "{:?}", block_position);
  *block_voxels_loaded == samples
}

#[inline(never)]
pub fn load_voxel<UpdateBlock>(
>>>>>>> 3465449f
  client: &client::T,
  voxel: &voxel::T,
  bounds: &voxel::bounds::T,
  mut touch_edge: Edge,
) where
  Edge: FnMut(edge::T),
{
  let mut voxels = client.voxels.lock().unwrap();

  {
    let voxel = Some(*voxel);
    let branch = voxels.get_mut_or_create(bounds);
    let old_voxel = &mut branch.force_branches().data;
    if *old_voxel == voxel {
      return
    }
    *old_voxel = voxel;
  }

  trace!("voxel bounds {:?}", bounds);

  for direction in &[edge::Direction::X, edge::Direction::Y, edge::Direction::Z] {
    let p0 = Point3::new(bounds.x, bounds.y, bounds.z);
    let (v1, v2) = direction.perpendicular();
    let (v1, v2) = (v1.to_vec(), v2.to_vec());
    for p in &[p0, p0.add_v(&-direction.to_vec()), p0.add_v(&v1), p0.add_v(&v1).add_v(&v2), p0.add_v(&v2)] {
      touch_edge(
        edge::T {
          low_corner: *p,
          direction: *direction,
          lg_size: bounds.lg_size,
        }
      );
    }
  }
}

#[inline(never)]
pub fn load_edge<UpdateView>(
  client: &client::T,
  update_view: &mut UpdateView,
  edge: &edge::T,
) -> Result<(), ()> where
  UpdateView: FnMut(view_update::T),
{
  debug!("generate {:?}", edge);
  let voxels = client.voxels.lock().unwrap();
<<<<<<< HEAD
  let mesh_fragment = try!(terrain_mesh::generate(&voxels, edge, &client.id_allocator));

  let mut updates = Vec::new();

  let unload_fragments = client.loaded_edges.lock().unwrap().insert(&edge, mesh_fragment.clone());

  for mesh_fragment in unload_fragments {
    for id in &mesh_fragment.ids {
      updates.push(view_update::RemoveTerrain(*id));
    }
  }
=======
  let mut rng = client.rng.lock().unwrap();
  let mesh_block = terrain_mesh::generate(&voxels, &block_position, lod, &client.id_allocator, &mut *rng);

  let mut updates = Vec::new();

  // TODO: Rc instead of clone.
  match client.loaded_blocks.lock().unwrap().entry(*block_position) {
    Vacant(entry) => {
      entry.insert((mesh_block.clone(), lod));
    },
    Occupied(mut entry) => {
      {
        // The mesh_block removal code is duplicated in update_thread.

        let &(ref prev_block, _) = entry.get();
        for id in &prev_block.grass_ids {
          updates.push(ClientToView::RemoveGrass(*id));
        }
        for &id in &prev_block.ids {
          updates.push(ClientToView::RemoveTerrain(id));
        }
      }
      entry.insert((mesh_block.clone(), lod));
    },
  };
>>>>>>> 3465449f

  if !mesh_fragment.ids.is_empty() {
    updates.push(view_update::AddBlock(mesh_fragment));
  }

  update_view(view_update::Atomic(updates));

  debug!("generate success!");
  Ok(())
}

pub fn lod_index(distance: i32) -> lod::T {
  assert!(distance >= 0);
  let mut lod = 0;
  while
    lod < client::LOD_THRESHOLDS.len()
    && client::LOD_THRESHOLDS[lod] < distance
  {
    lod += 1;
  }
  lod::T(num::traits::FromPrimitive::from_usize(lod).unwrap())
}<|MERGE_RESOLUTION|>--- conflicted
+++ resolved
@@ -10,77 +10,7 @@
 use view_update;
 
 #[inline(never)]
-<<<<<<< HEAD
 pub fn load_voxel<Edge>(
-=======
-fn updated_block_positions(
-  voxel: &voxel::bounds::T,
-) -> Vec<block_position::T>
-{
-  let block = block_position::containing_voxel(voxel);
-
-  macro_rules! tweak(($dim:ident) => {{
-    let mut new_voxel = voxel.clone();
-    new_voxel.$dim += 1;
-    if block_position::containing_voxel(&new_voxel) == block {
-      let mut new_voxel = voxel.clone();
-      new_voxel.$dim -= 1;
-      if block_position::containing_voxel(&new_voxel) == block {
-        0
-      } else {
-        -1
-      }
-    } else {
-      1
-    }
-  }});
-
-  let tweak =
-    Point3::new(
-      tweak!(x),
-      tweak!(y),
-      tweak!(z),
-    );
-
-  macro_rules! consider(($dim:ident, $block:expr, $next:expr) => {{
-    $next($block);
-    if tweak.$dim != 0 {
-      let mut block = $block;
-      block.as_mut_pnt().$dim += tweak.$dim;
-      $next(block);
-    }
-  }});
-
-  let mut blocks = Vec::new();
-  consider!(x, block, |block: block_position::T| {
-  consider!(y, block, |block: block_position::T| {
-  consider!(z, block, |block: block_position::T| {
-    blocks.push(block);
-  })})});
-
-  blocks
-}
-
-pub fn all_voxels_loaded(
-  block_voxels_loaded: &block_position::with_lod::map::T<u32>,
-  block_position: block_position::T,
-  lod: lod::T,
-) -> bool {
-  let block_voxels_loaded =
-    match block_voxels_loaded.get(&(block_position, lod)) {
-      None => return false,
-      Some(x) => x,
-    };
-
-  let edge_samples = terrain_mesh::EDGE_SAMPLES[lod.0 as usize] as u32 + 2;
-  let samples = edge_samples * edge_samples * edge_samples;
-  assert!(*block_voxels_loaded <= samples, "{:?}", block_position);
-  *block_voxels_loaded == samples
-}
-
-#[inline(never)]
-pub fn load_voxel<UpdateBlock>(
->>>>>>> 3465449f
   client: &client::T,
   voxel: &voxel::T,
   bounds: &voxel::bounds::T,
@@ -128,7 +58,6 @@
 {
   debug!("generate {:?}", edge);
   let voxels = client.voxels.lock().unwrap();
-<<<<<<< HEAD
   let mesh_fragment = try!(terrain_mesh::generate(&voxels, edge, &client.id_allocator));
 
   let mut updates = Vec::new();
@@ -139,34 +68,10 @@
     for id in &mesh_fragment.ids {
       updates.push(view_update::RemoveTerrain(*id));
     }
+    for id in &mesh_fragment.grass_ids {
+      updates.push(view_update::RemoveGrass(*id));
+    }
   }
-=======
-  let mut rng = client.rng.lock().unwrap();
-  let mesh_block = terrain_mesh::generate(&voxels, &block_position, lod, &client.id_allocator, &mut *rng);
-
-  let mut updates = Vec::new();
-
-  // TODO: Rc instead of clone.
-  match client.loaded_blocks.lock().unwrap().entry(*block_position) {
-    Vacant(entry) => {
-      entry.insert((mesh_block.clone(), lod));
-    },
-    Occupied(mut entry) => {
-      {
-        // The mesh_block removal code is duplicated in update_thread.
-
-        let &(ref prev_block, _) = entry.get();
-        for id in &prev_block.grass_ids {
-          updates.push(ClientToView::RemoveGrass(*id));
-        }
-        for &id in &prev_block.ids {
-          updates.push(ClientToView::RemoveTerrain(id));
-        }
-      }
-      entry.insert((mesh_block.clone(), lod));
-    },
-  };
->>>>>>> 3465449f
 
   if !mesh_fragment.ids.is_empty() {
     updates.push(view_update::AddBlock(mesh_fragment));
