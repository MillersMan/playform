--- conflicted
+++ resolved
@@ -1,5 +1,6 @@
 use cgmath::{Point3, Point};
 use num;
+use std::collections::hash_map::Entry::{Occupied, Vacant};
 
 use common::voxel;
 
@@ -20,30 +21,15 @@
 {
   let mut voxels = client.voxels.lock().unwrap();
 
-<<<<<<< HEAD
-  {
-    let voxel = Some(*voxel);
-    let branch = voxels.get_mut_or_create(bounds);
-    let old_voxel = &mut branch.force_branches().data;
-    if *old_voxel == voxel {
-      return
-    }
-    *old_voxel = voxel;
-=======
-  // Has a new voxel been loaded? (in contrast to changing an existing voxel)
-  let new_voxel_loaded;
   match voxels.entry(bounds) {
     Vacant(entry) => {
-      new_voxel_loaded = true;
-      entry.insert(voxel);
+      entry.insert(*voxel);
     },
     Occupied(mut entry) => {
-      new_voxel_loaded = false;
-      if entry.insert(voxel) == voxel {
+      if entry.insert(*voxel) == *voxel {
         return
       }
     },
->>>>>>> bd43c579
   }
 
   trace!("voxel bounds {:?}", bounds);
