use cgmath;
use cgmath::{Aabb3, Point, Point3, EuclideanVector};
use rand::Rng;
use stopwatch;
use time;

use common::color::Color4;
use common::protocol;
use common::voxel;

use audio_loader;
use audio_thread;
use client;
use light;
use vertex::ColoredVertex;
use view_update;

pub const TRIANGLES_PER_BOX: u32 = 12;
pub const VERTICES_PER_TRIANGLE: u32 = 3;
pub const TRIANGLE_VERTICES_PER_BOX: u32 = TRIANGLES_PER_BOX * VERTICES_PER_TRIANGLE;

pub fn apply_server_update<UpdateView, UpdateAudio, UpdateServer, EnqueueBlockUpdates>(
  client: &client::T,
  update_view: &mut UpdateView,
  update_audio: &mut UpdateAudio,
  update_server: &mut UpdateServer,
  enqueue_block_updates: &mut EnqueueBlockUpdates,
  update: protocol::ServerToClient,
) where
<<<<<<< HEAD
  UpdateView: FnMut(view_update::T),
=======
  UpdateView: FnMut(ClientToView),
  UpdateAudio: FnMut(audio_thread::Message),
>>>>>>> 3465449f
  UpdateServer: FnMut(protocol::ClientToServer),
  EnqueueBlockUpdates: FnMut(Option<u64>, Vec<(voxel::bounds::T, voxel::T)>, protocol::VoxelReason),
{
  stopwatch::time("apply_server_update", move || {
    match update {
      protocol::ServerToClient::LeaseId(_) => {
        warn!("Client ID has already been leased.");
      },
      protocol::ServerToClient::Ping => {
        update_server(protocol::ClientToServer::Ping(client.id));
      },
      protocol::ServerToClient::PlayerAdded(id, _) => {
        warn!("Unexpected PlayerAdded event: {:?}.", id);
      },
      protocol::ServerToClient::UpdatePlayer(player_id, bounds) => {
        let mesh = to_triangles(&bounds, &Color4::of_rgba(0.0, 0.0, 1.0, 1.0));
        update_view(view_update::UpdatePlayer(player_id, mesh));

        // We "lock" the client to client.player_id, so for updates to that player only,
        // there is more client-specific logic.
        if player_id != client.player_id {
          return
        }

        let position =
          (bounds.min.to_vec() * cgmath::Vector3::new(0.5, 0.1, 0.5)) +
          (bounds.max.to_vec() * cgmath::Vector3::new(0.5, 0.9, 0.5));
        let position = Point3::from_vec(&position);

        *client.player_position.lock().unwrap() = position;
        update_view(view_update::MoveCamera(position));
      },
      protocol::ServerToClient::UpdateMob(id, bounds) => {
        let mesh = to_triangles(&bounds, &Color4::of_rgba(1.0, 0.0, 0.0, 1.0));
        update_view(view_update::UpdateMob(id, mesh));
      },
      protocol::ServerToClient::UpdateSun(fraction) => {
<<<<<<< HEAD
        // Convert to radians.
        let angle = fraction * 2.0 * PI;
        let (s, c) = angle.sin_cos();

        let sun_color =
          Color3::of_rgb(
            c.abs(),
            (s + 1.0) / 2.0,
            (s * 0.75 + 0.25).abs(),
          );

        update_view(view_update::SetSun(
=======
        update_view(ClientToView::SetSun(
>>>>>>> 3465449f
          light::Sun {
            progression: fraction,
            rotation: 0.0,
          }
        ));
<<<<<<< HEAD

        let ambient_light = f32::max(0.4, s / 2.0);

        update_view(view_update::SetAmbientLight(
          Color3::of_rgb(
            sun_color.r * ambient_light,
            sun_color.g * ambient_light,
            sun_color.b * ambient_light,
          ),
        ));

        update_view(view_update::SetClearColor(sun_color));
=======
>>>>>>> 3465449f
      },
      protocol::ServerToClient::Voxels(request_time, voxels, reason) => {
        match request_time {
          None => {},
          Some(request_time) => debug!("Receiving a voxel request after {}ns", time::precise_time_ns() - request_time),
        }

        enqueue_block_updates(request_time, voxels, reason);
      },
      protocol::ServerToClient::Collision(collision_type) => {
        if let protocol::Collision::PlayerTerrain(..) = collision_type {
          let player_position = *client.player_position.lock().unwrap();
          let mut last_footstep = client.last_footstep.lock().unwrap();
          if player_position.sub_p(&*last_footstep).length() >= 4.0 {
            *last_footstep = player_position;
            let idx = client.rng.lock().unwrap().gen_range(1, 17 + 1);
            update_audio(audio_thread::Message::PlayOneShot(audio_loader::SoundId::Footstep(idx)));
          }
        }
      }
    }
  })
}

fn to_triangles(
  bounds: &Aabb3<f32>,
  c: &Color4<f32>,
) -> [ColoredVertex; TRIANGLE_VERTICES_PER_BOX as usize] {
  let (x1, y1, z1) = (bounds.min.x, bounds.min.y, bounds.min.z);
  let (x2, y2, z2) = (bounds.max.x, bounds.max.y, bounds.max.z);

  let vtx = |x, y, z| {
    ColoredVertex {
      position: Point3::new(x, y, z),
      color: *c,
    }
  };

  // Remember: x increases to the right, y increases up, and z becomes more
  // negative as depth from the viewer increases.
  [
    // front
    vtx(x1, y1, z2), vtx(x2, y2, z2), vtx(x1, y2, z2),
    vtx(x1, y1, z2), vtx(x2, y1, z2), vtx(x2, y2, z2),
    // left
    vtx(x1, y1, z1), vtx(x1, y2, z2), vtx(x1, y2, z1),
    vtx(x1, y1, z1), vtx(x1, y1, z2), vtx(x1, y2, z2),
    // top
    vtx(x1, y2, z1), vtx(x2, y2, z2), vtx(x2, y2, z1),
    vtx(x1, y2, z1), vtx(x1, y2, z2), vtx(x2, y2, z2),
    // back
    vtx(x1, y1, z1), vtx(x2, y2, z1), vtx(x2, y1, z1),
    vtx(x1, y1, z1), vtx(x1, y2, z1), vtx(x2, y2, z1),
    // right
    vtx(x2, y1, z1), vtx(x2, y2, z2), vtx(x2, y1, z2),
    vtx(x2, y1, z1), vtx(x2, y2, z1), vtx(x2, y2, z2),
    // bottom
    vtx(x1, y1, z1), vtx(x2, y1, z2), vtx(x1, y1, z2),
    vtx(x1, y1, z1), vtx(x2, y1, z1), vtx(x2, y1, z2),
  ]
}<|MERGE_RESOLUTION|>--- conflicted
+++ resolved
@@ -27,12 +27,8 @@
   enqueue_block_updates: &mut EnqueueBlockUpdates,
   update: protocol::ServerToClient,
 ) where
-<<<<<<< HEAD
   UpdateView: FnMut(view_update::T),
-=======
-  UpdateView: FnMut(ClientToView),
   UpdateAudio: FnMut(audio_thread::Message),
->>>>>>> 3465449f
   UpdateServer: FnMut(protocol::ClientToServer),
   EnqueueBlockUpdates: FnMut(Option<u64>, Vec<(voxel::bounds::T, voxel::T)>, protocol::VoxelReason),
 {
@@ -70,42 +66,12 @@
         update_view(view_update::UpdateMob(id, mesh));
       },
       protocol::ServerToClient::UpdateSun(fraction) => {
-<<<<<<< HEAD
-        // Convert to radians.
-        let angle = fraction * 2.0 * PI;
-        let (s, c) = angle.sin_cos();
-
-        let sun_color =
-          Color3::of_rgb(
-            c.abs(),
-            (s + 1.0) / 2.0,
-            (s * 0.75 + 0.25).abs(),
-          );
-
         update_view(view_update::SetSun(
-=======
-        update_view(ClientToView::SetSun(
->>>>>>> 3465449f
           light::Sun {
             progression: fraction,
             rotation: 0.0,
           }
         ));
-<<<<<<< HEAD
-
-        let ambient_light = f32::max(0.4, s / 2.0);
-
-        update_view(view_update::SetAmbientLight(
-          Color3::of_rgb(
-            sun_color.r * ambient_light,
-            sun_color.g * ambient_light,
-            sun_color.b * ambient_light,
-          ),
-        ));
-
-        update_view(view_update::SetClearColor(sun_color));
-=======
->>>>>>> 3465449f
       },
       protocol::ServerToClient::Voxels(request_time, voxels, reason) => {
         match request_time {
