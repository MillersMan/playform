--- conflicted
+++ resolved
@@ -19,11 +19,7 @@
 use render::render;
 use view;
 use view_update;
-<<<<<<< HEAD
 use view_update::apply_client_to_view;
-=======
-use view_update::{apply_client_to_view};
->>>>>>> 50c3591c
 
 pub const FRAMES_PER_SECOND: u64 = 30;
 
