--- conflicted
+++ resolved
@@ -1,16 +1,9 @@
 #[derive(Debug, Clone, Copy)]
 pub struct ChunkLoad {
-<<<<<<< HEAD
-  pub requested     : u64,
-  pub responded     : u64,
-  pub voxels_loaded : u64,
-  pub edges_loaded  : u64,
-=======
   pub request_time_ns  : u64,
   pub response_time_ns : u64,
   pub stored_time_ns   : u64,
   pub loaded_time_ns   : u64,
->>>>>>> 733153f5
 }
 
 #[derive(Debug, Clone)]
