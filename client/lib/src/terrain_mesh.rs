//! Data structure for a small block of terrain.

use cgmath;
use cgmath::{Point, Point3, Vector3, Vector, EuclideanVector, Matrix, Rotation, Aabb, Aabb3};
use isosurface_extraction::dual_contouring;
use rand;
use rand::Rng;
use std::f32;
use std::sync::{Arc, Mutex};
use stopwatch;

use common::entity_id;
use common::id_allocator;
use common::voxel;
// TODO: Move the server-only parts to the server, like BLOCK_WIDTH and sample_info.

use edge;

// TODO: terrain_mesh is now chunk-agnostic. Some/all of these values should be moved.
/// Number of LODs
pub const LOD_COUNT: usize = 4;
/// lg(WIDTH)
pub const LG_WIDTH: i16 = 3;
/// The width of a block of terrain.
pub const WIDTH: i32 = 1 << LG_WIDTH;

/// lg(EDGE_SAMPLES)
// NOTE: If there are duplicates here, weird invariants will fail.
// Just remove the LODs if you don't want duplicates.
pub const LG_EDGE_SAMPLES: [u16; LOD_COUNT] = [3, 2, 1, 0];
/// The number of voxels along an axis within a block, indexed by LOD.
pub const EDGE_SAMPLES: [u16; LOD_COUNT] = [
  1 << LG_EDGE_SAMPLES[0],
  1 << LG_EDGE_SAMPLES[1],
  1 << LG_EDGE_SAMPLES[2],
  1 << LG_EDGE_SAMPLES[3],
];

/// The width of a voxel within a block, indexed by LOD.
pub const LG_SAMPLE_SIZE: [i16; LOD_COUNT] = [
  LG_WIDTH - LG_EDGE_SAMPLES[0] as i16,
  LG_WIDTH - LG_EDGE_SAMPLES[1] as i16,
  LG_WIDTH - LG_EDGE_SAMPLES[2] as i16,
  LG_WIDTH - LG_EDGE_SAMPLES[3] as i16,
];

#[derive(Debug, Copy, Clone, RustcEncodable, RustcDecodable)]
/// [T; 3], but serializable.
pub struct Triangle<T> {
  #[allow(missing_docs)]
  pub v1: T,
  #[allow(missing_docs)]
  pub v2: T,
  #[allow(missing_docs)]
  pub v3: T,
}

/// Construct a triangle.
pub fn tri<T>(v1: T, v2: T, v3: T) -> Triangle<T> {
  Triangle {
    v1: v1,
    v2: v2,
    v3: v3,
  }
}

fn make_bounds(
  v1: &Point3<f32>,
  v2: &Point3<f32>,
  v3: &Point3<f32>,
) -> Aabb3<f32> {
  let minx = f32::min(v1.x, f32::min(v2.x, v3.x));
  let maxx = f32::max(v1.x, f32::max(v2.x, v3.x));

  let miny = f32::min(v1.y, f32::min(v2.y, v3.y));
  let maxy = f32::max(v1.y, f32::max(v2.y, v3.y));

  let minz = f32::min(v1.z, f32::min(v2.z, v3.z));
  let maxz = f32::max(v1.z, f32::max(v2.z, v3.z));

  Aabb3::new(
    // TODO: Remove this - 1.0. It's a temporary hack until voxel collisions work,
    // to avoid zero-height Aabb3s.
    Point3::new(minx, miny - 1.0, minz),
    Point3::new(maxx, maxy, maxz),
  )
}

mod voxel_storage {
  use isosurface_extraction::dual_contouring;

  use common::voxel;

  pub struct T<'a> {
    pub voxels: &'a voxel::storage::T,
  }

  fn get_voxel<'a>(this: &mut T<'a>, bounds: &voxel::bounds::T) -> Option<&'a voxel::T> {
    trace!("fetching {:?}", bounds);
    this.voxels.get(bounds)
  }

  impl<'a> dual_contouring::voxel_storage::T<voxel::Material> for T<'a> {
    fn get_material(&mut self, bounds: &voxel::bounds::T) -> Option<voxel::Material> {
      match get_voxel(self, bounds) {
        None => None,
        Some(&voxel::Surface(ref voxel)) => Some(voxel.corner),
        Some(&voxel::Volume(ref material)) => Some(*material),
      }
    }

    fn get_voxel_data(&mut self, bounds: &voxel::bounds::T) -> Option<dual_contouring::voxel_storage::VoxelData> {
      match get_voxel(self, bounds) {
        None => None,
        Some(&voxel::Volume(_)) => panic!("Can't extract voxel data from a volume"),
        Some(&voxel::Surface(ref voxel)) =>
          Some({
            dual_contouring::voxel_storage::VoxelData {
              bounds: *bounds,
              vertex: voxel.surface_vertex.to_world_vertex(&bounds),
              normal: voxel.normal.to_float_normal(),
            }
          })
      }
    }
  }
}

fn place_grass<T, Rng: rand::Rng>(
  polygon: &dual_contouring::polygon::T<T>,
  rng: &mut Rng,
) -> Vec<Grass> {
  let v = &polygon.vertices;
  let normal = v[1].sub_p(&v[0]).cross(&v[2].sub_p(&v[0]));
  let to_middle =
    &v[0].to_vec()
    .add_v(&v[1].to_vec())
    .add_v(&v[2].to_vec())
    .div_s(3.0)
  ;

  let y = cgmath::Vector3::new(0.0, 1.0, 0.0);
  let z = cgmath::Vector3::new(0.0, 0.0, 1.0);

  let scale =
    (rng.next_f32() + 1.0) *
         (v[1].sub_p(&v[0]).length())
    .max((v[2].sub_p(&v[1]).length())
    .max((v[0].sub_p(&v[2]).length())));
  let scale = cgmath::Vector3::new(1.4, 0.4, 1.4) * cgmath::Vector3::from_value(scale);

  let middle = Point::from_vec(to_middle);
  let shift =
    (rng.next_f32() + 1.0) *
         (v[1].sub_p(&middle).length())
    .min((v[2].sub_p(&middle).length())
    .min((v[0].sub_p(&middle).length())));
  let shift_angle = rng.next_f32() * 2.0 * f32::consts::PI;
  let shift = cgmath::Matrix3::from_axis_angle(&y, cgmath::rad(shift_angle)).mul_v(&cgmath::Vector3::new(shift, 0.0, 0.0));

  let normal = normal.normalize();

  let rotate_normal_basis: cgmath::Basis3<f32> = cgmath::Rotation::between_vectors(&y, &normal);
  let rotate_normal: cgmath::Matrix3<f32> = From::from(rotate_normal_basis);

  // The direction the grass will point.
  // This is roughly straight up, perturbed randomly and squeezed into valid directions.
  let up = {
    let altitude = (rng.next_f32()  * 2.0 - 1.0) * f32::consts::PI / 8.0;
    let altitude: cgmath::Matrix3<f32> = cgmath::Matrix3::from_axis_angle(&z, cgmath::rad(altitude));
    let azimuth = rng.next_f32() * 2.0 * f32::consts::PI;
    let azimuth: cgmath::Matrix3<f32> = cgmath::Matrix3::from_axis_angle(&y, cgmath::rad(azimuth));
    let up = (rotate_normal * azimuth * altitude).mul_v(&y);

    let axis = normal.cross(&y).normalize();
    let dot = up.y;
    // Smoothly compress the y vector to be within 90 degrees of the normal.
    let c = (dot - 1.0).exp().acos();
    let rotate_normal = cgmath::Matrix3::from_axis_angle(&axis, cgmath::rad(c));
    rotate_normal.mul_v(&up)
  };

  // model space skew transformation to make the grass point in the right direction after rotation
  let skew = {
    // `up` in model space
    let up = rotate_normal_basis.invert().as_ref().mul_v(&up);
    // dot with y
    let d = up.y;
    let skewness = (1.0 - d*d).sqrt();
    let mut skew = cgmath::Matrix4::from_value(1.0);
    skew[1][0] = up.x * skewness;
    skew[1][1] = d;
    skew[1][2] = up.z * skewness;
    skew
  };

  let rotate_normal: cgmath::Matrix4<f32> = From::from(rotate_normal);

  let rotate_model: cgmath::Quaternion<f32> = cgmath::Rotation3::from_axis_angle(&y, cgmath::rad(2.0 * f32::consts::PI * rng.next_f32()));
  let rotate_model: cgmath::Matrix4<f32> = From::from(rotate_model);

  let translate = cgmath::Matrix4::from_translation(&to_middle);

  let mut scale_mat = cgmath::Matrix4::from_value(1.0);
  scale_mat[0][0] = scale[0];
  scale_mat[1][1] = scale[1];
  scale_mat[2][2] = scale[2];

  let shift_mat = cgmath::Matrix4::from_translation(&shift);

  let model = From::from(translate * rotate_normal * shift_mat * skew * rotate_model * scale_mat);

  let billboard_indices = [
    rng.gen_range(0, 9),
    rng.gen_range(0, 9),
    rng.gen_range(0, 9),
  ];
  vec!(
    Grass {
      model_matrix: model,
      normal: normal,
      tex_ids: billboard_indices,
    }
  )
}

pub fn generate<Rng: rand::Rng>(
<<<<<<< HEAD
  voxels: &voxel::storage::T,
=======
  voxels: &voxel::tree::T,
>>>>>>> 31df49d0
  edge: &edge::T,
  id_allocator: &Mutex<id_allocator::T<entity_id::T>>,
  rng: &mut Rng,
) -> Result<T, ()>
{
  stopwatch::time("terrain_mesh::generate", || {
    let mut block = empty();
    {
      let block2 = Arc::make_mut(&mut block);

      let low = edge.low_corner;
      let high = low.add_v(&Vector3::new(1, 1, 1));
      let low =
        Point3::new(
          low.x << edge.lg_size,
          low.y << edge.lg_size,
          low.z << edge.lg_size,
        );
      let high =
        Point3::new(
          high.x << edge.lg_size,
          high.y << edge.lg_size,
          high.z << edge.lg_size,
        );

      trace!("low {:?}", low);
      trace!("high {:?}", high);

      trace!("edge: {:?} {:?}", edge.direction, low);

      try!(dual_contouring::edge::extract(
        &mut voxel_storage::T { voxels: voxels },
        &dual_contouring::edge::T {
          low_corner: edge.low_corner,
          lg_size: edge.lg_size,
          direction:
            match edge.direction {
              edge::Direction::X => dual_contouring::edge::Direction::X,
              edge::Direction::Y => dual_contouring::edge::Direction::Y,
              edge::Direction::Z => dual_contouring::edge::Direction::Z,
            },
        },
        &mut |polygon: dual_contouring::polygon::T<voxel::Material>| {
          let id = id_allocator::allocate(id_allocator);

          let v = &polygon.vertices;
          block2.vertex_coordinates.push(tri(v[0], v[1], v[2]));
          block2.normals.push(tri(polygon.normals[0], polygon.normals[1], polygon.normals[2]));
          block2.materials.push(polygon.material as i32);
          block2.ids.push(id);
          block2.bounds.push((id, make_bounds(&v[0], &v[1], &v[2])));

          if polygon.material == voxel::Material::Terrain && edge.lg_size <= LG_SAMPLE_SIZE[1] {
            for grass in place_grass(&polygon, rng) {
              let id = id_allocator::allocate(id_allocator);
              block2.grass.push(grass);
              block2.grass_ids.push(id);
            }
          }
        }
      ));
    }
    Ok(block)
  })
}

#[derive(Debug, Clone)]
pub struct Grass {
  pub model_matrix: cgmath::Matrix4<f32>,
  pub normal: cgmath::Vector3<f32>,
  pub tex_ids: [u32; 3],
}

#[derive(Debug, Clone)]
/// A small continguous chunk of terrain.
pub struct T2 {
  // These Vecs must all be ordered the same way; each entry is the next triangle.

  /// Position of each vertex.
  pub vertex_coordinates: Vec<Triangle<Point3<f32>>>,
  /// Vertex normals. These should be normalized!
  pub normals: Vec<Triangle<Vector3<f32>>>,
  /// Entity IDs for each triangle.
  pub ids: Vec<entity_id::T>,
  /// Material IDs for each triangle.
  pub materials: Vec<i32>,
  // TODO: Change this back to a hashmap once initial capacity is zero for those.
  /// Per-triangle bounding boxes.
  pub bounds: Vec<(entity_id::T, Aabb3<f32>)>,

  pub grass: Vec<Grass>,
  pub grass_ids: Vec<entity_id::T>,
}

pub type T = Arc<T2>;

/// Construct an empty `T`.
pub fn empty() -> T {
  Arc::new(T2 {
    vertex_coordinates: Vec::new(),
    normals: Vec::new(),

    ids: Vec::new(),
    materials: Vec::new(),
    bounds: Vec::new(),

    grass: Vec::new(),
    grass_ids: Vec::new(),
  })
}<|MERGE_RESOLUTION|>--- conflicted
+++ resolved
@@ -225,11 +225,7 @@
 }
 
 pub fn generate<Rng: rand::Rng>(
-<<<<<<< HEAD
   voxels: &voxel::storage::T,
-=======
-  voxels: &voxel::tree::T,
->>>>>>> 31df49d0
   edge: &edge::T,
   id_allocator: &Mutex<id_allocator::T<entity_id::T>>,
   rng: &mut Rng,
