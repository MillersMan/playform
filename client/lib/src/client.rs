//! Main Playform client state code.

use cgmath::Point3;
use num;
use rand;
use rand::{Rng, SeedableRng};
use std::sync::Mutex;

use common::chunk;
use common::entity_id;
use common::fnv_set;
use common::id_allocator;
use common::protocol;
use common::surroundings_loader;

use lod;
use terrain;
use view;

// TODO: Remove this once our RAM usage doesn't skyrocket with load distance.
<<<<<<< HEAD
const MAX_LOAD_DISTANCE: i32 = 1 << 6;
=======
const MAX_LOAD_DISTANCE: i32 = 80;
>>>>>>> b1511ead

/// The main client state.
pub struct T {
  pub id                       : protocol::ClientId,
  pub player_id                : entity_id::T,
  pub player_position          : Mutex<Point3<f32>>,
  pub last_footstep            : Mutex<Point3<f32>>,
  pub max_load_distance        : i32,
  pub surroundings_loader      : Mutex<surroundings_loader::T>,
  pub id_allocator             : Mutex<id_allocator::T<entity_id::T>>,
  /// The terrain requests that are pending,
  pub pending_terrain_requests : Mutex<fnv_set::T<(chunk::position::T, i16)>>,
  pub terrain                  : Mutex<terrain::T>,
  pub rng                      : Mutex<rand::XorShiftRng>,
}

fn load_distance(mut polygon_budget: i32) -> i32 {
  // TODO: This should try to account for VRAM not used on a per-poly basis.

  let mut load_distance: i32 = 0;
  let mut prev_threshold: i32 = 0;
  let mut prev_square: i32 = 0;
  for (i, &threshold) in lod::THRESHOLDS.iter().enumerate() {
    let quality = lod::T(i as u32).edge_samples();
    let polygons_per_chunk = (quality * quality * 4) as i32;
    for i in num::iter::range_inclusive(prev_threshold, threshold as i32) {
      let i = 2 * i + 1;
      let square = i * i;
      let polygons_in_layer = (square - prev_square) * polygons_per_chunk;
      polygon_budget -= polygons_in_layer;
      if polygon_budget < 0 {
        break;
      }

      load_distance += 1;
      prev_square = square;
    }
    prev_threshold = threshold as i32 + 1;
  }

  let mut width = 2 * prev_threshold + 1;
  loop {
    let square = width * width;
    // The "to infinity and beyond" quality.
    let quality = lod::ALL.iter().last().unwrap().edge_samples();
    let polygons_per_chunk = (quality * quality * 4) as i32;
    let polygons_in_layer = (square - prev_square) * polygons_per_chunk;
    polygon_budget -= polygons_in_layer;

    if polygon_budget < 0 {
      break;
    }

    width += 2;
    load_distance += 1;
    prev_square = square;
  }

  load_distance
}

#[allow(missing_docs)]
pub fn new(client_id: protocol::ClientId, player_id: entity_id::T, position: Point3<f32>) -> T {
  let mut rng: rand::XorShiftRng = rand::SeedableRng::from_seed([1, 2, 3, 4]);
  let s1 = rng.next_u32();
  let s2 = rng.next_u32();
  let s3 = rng.next_u32();
  let s4 = rng.next_u32();
  rng.reseed([s1, s2, s3, s4]);

  let mut load_distance = load_distance(view::terrain_buffers::POLYGON_BUDGET as i32);

  if load_distance > MAX_LOAD_DISTANCE {
    info!("load_distance {} capped at {}", load_distance, MAX_LOAD_DISTANCE);
    load_distance = MAX_LOAD_DISTANCE;
  } else {
    info!("load_distance {}", load_distance);
  }

  let surroundings_loader = {
    surroundings_loader::new(
      load_distance,
      lod::THRESHOLDS.iter().map(|&x| x as i32).collect(),
    )
  };

  T {
    id                       : client_id,
    player_id                : player_id,
    player_position          : Mutex::new(position),
    last_footstep            : Mutex::new(position),
    id_allocator             : Mutex::new(id_allocator::new()),
    surroundings_loader      : Mutex::new(surroundings_loader),
    max_load_distance        : load_distance,
    terrain                  : Mutex::new(terrain::new(load_distance)),
    pending_terrain_requests : Mutex::new(fnv_set::new()),
    rng                      : Mutex::new(rng),
  }
}

unsafe impl Sync for T {}<|MERGE_RESOLUTION|>--- conflicted
+++ resolved
@@ -18,11 +18,7 @@
 use view;
 
 // TODO: Remove this once our RAM usage doesn't skyrocket with load distance.
-<<<<<<< HEAD
 const MAX_LOAD_DISTANCE: i32 = 1 << 6;
-=======
-const MAX_LOAD_DISTANCE: i32 = 80;
->>>>>>> b1511ead
 
 /// The main client state.
 pub struct T {
@@ -30,6 +26,7 @@
   pub player_id                : entity_id::T,
   pub player_position          : Mutex<Point3<f32>>,
   pub last_footstep            : Mutex<Point3<f32>>,
+  pub load_position            : Mutex<Option<Point3<f32>>>,
   pub max_load_distance        : i32,
   pub surroundings_loader      : Mutex<surroundings_loader::T>,
   pub id_allocator             : Mutex<id_allocator::T<entity_id::T>>,
@@ -42,13 +39,12 @@
 fn load_distance(mut polygon_budget: i32) -> i32 {
   // TODO: This should try to account for VRAM not used on a per-poly basis.
 
-  let mut load_distance: i32 = 0;
-  let mut prev_threshold: i32 = 0;
-  let mut prev_square: i32 = 0;
-  for (i, &threshold) in lod::THRESHOLDS.iter().enumerate() {
-    let quality = lod::T(i as u32).edge_samples();
+  let mut load_distance = 0;
+  let mut prev_threshold = 0;
+  let mut prev_square = 0;
+  for (&threshold, &quality) in lod::THRESHOLDS.iter().zip(lod::EDGE_SAMPLES.iter()) {
     let polygons_per_chunk = (quality * quality * 4) as i32;
-    for i in num::iter::range_inclusive(prev_threshold, threshold as i32) {
+    for i in num::iter::range_inclusive(prev_threshold, threshold) {
       let i = 2 * i + 1;
       let square = i * i;
       let polygons_in_layer = (square - prev_square) * polygons_per_chunk;
@@ -60,14 +56,14 @@
       load_distance += 1;
       prev_square = square;
     }
-    prev_threshold = threshold as i32 + 1;
+    prev_threshold = threshold + 1;
   }
 
   let mut width = 2 * prev_threshold + 1;
   loop {
     let square = width * width;
     // The "to infinity and beyond" quality.
-    let quality = lod::ALL.iter().last().unwrap().edge_samples();
+    let quality = lod::EDGE_SAMPLES[lod::THRESHOLDS.len()];
     let polygons_per_chunk = (quality * quality * 4) as i32;
     let polygons_in_layer = (square - prev_square) * polygons_per_chunk;
     polygon_budget -= polygons_in_layer;
@@ -105,7 +101,7 @@
   let surroundings_loader = {
     surroundings_loader::new(
       load_distance,
-      lod::THRESHOLDS.iter().map(|&x| x as i32).collect(),
+      lod::THRESHOLDS.iter().cloned().collect(),
     )
   };
 
@@ -114,6 +110,7 @@
     player_id                : player_id,
     player_position          : Mutex::new(position),
     last_footstep            : Mutex::new(position),
+    load_position            : Mutex::new(None),
     id_allocator             : Mutex::new(id_allocator::new()),
     surroundings_loader      : Mutex::new(surroundings_loader),
     max_load_distance        : load_distance,
