//! Main Playform client state code.

use cgmath::Point3;
use num;
use rand;
use rand::{Rng, SeedableRng};
use std::sync::Mutex;

use common::entity_id;
use common::id_allocator;
use common::protocol;
use common::surroundings_loader;

use lod;
use terrain;
use view;

// TODO: Remove this once our RAM usage doesn't skyrocket with load distance.
<<<<<<< HEAD
const MAX_LOAD_DISTANCE: i32 = 2;
=======
const MAX_LOAD_DISTANCE: u32 = 80;
>>>>>>> a28259d1

/// The main client state.
pub struct T {
  pub id                       : protocol::ClientId,
  pub player_id                : entity_id::T,
  pub player_position          : Mutex<Point3<f32>>,
  pub last_footstep            : Mutex<Point3<f32>>,
  pub load_position            : Mutex<Option<Point3<f32>>>,
  pub id_allocator             : Mutex<id_allocator::T<entity_id::T>>,
  pub surroundings_loader      : Mutex<surroundings_loader::T>,
  pub max_load_distance        : u32,
  pub terrain                  : Mutex<terrain::T>,
  /// The number of terrain requests that are outstanding,
  pub pending_terrain_requests : Mutex<u32>,
  pub rng                      : Mutex<rand::XorShiftRng>,
}

fn load_distance(mut polygon_budget: i32) -> u32 {
  // TODO: This should try to account for VRAM not used on a per-poly basis.

  let mut load_distance = 0;
  let mut prev_threshold = 0;
  let mut prev_square = 0;
  for (i, &threshold) in lod::THRESHOLDS.iter().enumerate() {
    let quality = lod::T(i as u32).edge_samples() as i32;
    let polygons_per_chunk = quality * quality * 4;
    for i in num::iter::range_inclusive(prev_threshold, threshold) {
      let i = 2 * i + 1;
      let square = i * i;
      let polygons_in_layer = (square - prev_square) as i32 * polygons_per_chunk;
      polygon_budget -= polygons_in_layer;
      if polygon_budget < 0 {
        break;
      }

      load_distance += 1;
      prev_square = square;
    }
    prev_threshold = threshold + 1;
  }

  let mut width = 2 * prev_threshold + 1;
  loop {
    let square = width * width;
    // The "to infinity and beyond" quality.
    let quality = lod::ALL.iter().last().unwrap().edge_samples() as i32;
    let polygons_per_chunk = quality * quality * 4;
    let polygons_in_layer = (square - prev_square) as i32 * polygons_per_chunk;
    polygon_budget -= polygons_in_layer;

    if polygon_budget < 0 {
      break;
    }

    width += 2;
    load_distance += 1;
    prev_square = square;
  }

  load_distance
}

#[allow(missing_docs)]
pub fn new(client_id: protocol::ClientId, player_id: entity_id::T, position: Point3<f32>) -> T {
  let mut rng: rand::XorShiftRng = rand::SeedableRng::from_seed([1, 2, 3, 4]);
  let s1 = rng.next_u32();
  let s2 = rng.next_u32();
  let s3 = rng.next_u32();
  let s4 = rng.next_u32();
  rng.reseed([s1, s2, s3, s4]);

  let mut load_distance = load_distance(view::terrain_buffers::POLYGON_BUDGET as i32);

  if load_distance > MAX_LOAD_DISTANCE {
    info!("load_distance {} capped at {}", load_distance, MAX_LOAD_DISTANCE);
    load_distance = MAX_LOAD_DISTANCE;
  } else {
    info!("load_distance {}", load_distance);
  }

  let surroundings_loader = {
    surroundings_loader::new(
      load_distance,
      lod::THRESHOLDS.iter().map(|&x| x as i32).collect(),
    )
  };

  T {
    id                       : client_id,
    player_id                : player_id,
    player_position          : Mutex::new(position),
    last_footstep            : Mutex::new(position),
    load_position            : Mutex::new(None),
    id_allocator             : Mutex::new(id_allocator::new()),
    surroundings_loader      : Mutex::new(surroundings_loader),
    max_load_distance        : load_distance,
    terrain                  : Mutex::new(terrain::new(load_distance as u32)),
    pending_terrain_requests : Mutex::new(0),
    rng                      : Mutex::new(rng),
  }
}

unsafe impl Sync for T {}<|MERGE_RESOLUTION|>--- conflicted
+++ resolved
@@ -16,11 +16,7 @@
 use view;
 
 // TODO: Remove this once our RAM usage doesn't skyrocket with load distance.
-<<<<<<< HEAD
-const MAX_LOAD_DISTANCE: i32 = 2;
-=======
-const MAX_LOAD_DISTANCE: u32 = 80;
->>>>>>> a28259d1
+const MAX_LOAD_DISTANCE: u32 = 2;
 
 /// The main client state.
 pub struct T {
