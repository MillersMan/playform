//! Main Playform client state code.

use cgmath::Point3;
use num::iter::range_inclusive;
use rand;
use rand::{Rng, SeedableRng};
use std::sync::Mutex;

use common::entity_id;
use common::id_allocator;
use common::protocol;
use common::surroundings_loader::SurroundingsLoader;
use common::voxel;

use loaded_edges;
use terrain_mesh;
use terrain_buffers;

/// The distances at which LOD switches.
pub const LOD_THRESHOLDS: [i32; terrain_mesh::LOD_COUNT-1] = [2, 16, 32];

// TODO: Remove this once our RAM usage doesn't skyrocket with load distance.
const MAX_LOAD_DISTANCE: i32 = 1 << 6;

/// The main client state.
pub struct T {
  pub id: protocol::ClientId,
  pub player_id: entity_id::T,
  pub player_position: Mutex<Point3<f32>>,
  pub last_footstep: Mutex<Point3<f32>>,
  pub load_position: Mutex<Option<Point3<f32>>>,
  pub max_load_distance: i32,
  pub surroundings_loader: Mutex<SurroundingsLoader>,
  pub id_allocator: Mutex<id_allocator::T<entity_id::T>>,
  /// The set of currently loaded edges.
  pub loaded_edges: Mutex<loaded_edges::T<terrain_mesh::T>>,
  /// The voxels we have cached from the server.
  // TODO: Should probably remove from this at some point.
  pub voxels: Mutex<voxel::storage::T>,
  /// The number of terrain requests that are outstanding,
  pub outstanding_terrain_requests: Mutex<u32>,
  pub rng: Mutex<rand::XorShiftRng>,
}

#[allow(missing_docs)]
pub fn new(client_id: protocol::ClientId, player_id: entity_id::T, position: Point3<f32>) -> T {
  let mut load_distance = load_distance(terrain_buffers::POLYGON_BUDGET as i32);

  if load_distance > MAX_LOAD_DISTANCE {
    info!("load_distance {} capped at {}", load_distance, MAX_LOAD_DISTANCE);
    load_distance = MAX_LOAD_DISTANCE;
  } else {
    info!("load_distance {}", load_distance);
  }

  let surroundings_loader = {
    SurroundingsLoader::new(
      load_distance,
      LOD_THRESHOLDS.iter().cloned().collect(),
    )
  };

  let mut rng: rand::XorShiftRng = rand::SeedableRng::from_seed([1, 2, 3, 4]);
  let s1 = rng.next_u32();
  let s2 = rng.next_u32();
  let s3 = rng.next_u32();
  let s4 = rng.next_u32();
  rng.reseed([s1, s2, s3, s4]);

  T {
    id: client_id,
    player_id: player_id,
    player_position: Mutex::new(position),
    last_footstep: Mutex::new(position),
    load_position: Mutex::new(None),
    max_load_distance: load_distance,
    surroundings_loader: Mutex::new(surroundings_loader),
    id_allocator: Mutex::new(id_allocator::new()),
<<<<<<< HEAD
    loaded_edges: Mutex::new(loaded_edges::new()),
    voxels: Mutex::new(voxel::tree::new()),
=======
    loaded_blocks: Mutex::new(block_position::map::new()),
    block_voxels_loaded: Mutex::new(block_position::with_lod::map::new()),
    voxels: Mutex::new(voxel::storage::new()),
>>>>>>> bd43c579
    outstanding_terrain_requests: Mutex::new(0),
    rng: Mutex::new(rng),
  }
}

unsafe impl Sync for T {}

fn load_distance(mut polygon_budget: i32) -> i32 {
  // TODO: This should try to account for VRAM not used on a per-poly basis.

  let mut load_distance = 0;
  let mut prev_threshold = 0;
  let mut prev_square = 0;
  for (&threshold, &quality) in LOD_THRESHOLDS.iter().zip(terrain_mesh::EDGE_SAMPLES.iter()) {
    let polygons_per_block = (quality * quality * 4) as i32;
    for i in range_inclusive(prev_threshold, threshold) {
      let i = 2 * i + 1;
      let square = i * i;
      let polygons_in_layer = (square - prev_square) * polygons_per_block;
      polygon_budget -= polygons_in_layer;
      if polygon_budget < 0 {
        break;
      }

      load_distance += 1;
      prev_square = square;
    }
    prev_threshold = threshold + 1;
  }

  let mut width = 2 * prev_threshold + 1;
  loop {
    let square = width * width;
    // The "to infinity and beyond" quality.
    let quality = terrain_mesh::EDGE_SAMPLES[LOD_THRESHOLDS.len()];
    let polygons_per_block = (quality * quality * 4) as i32;
    let polygons_in_layer = (square - prev_square) * polygons_per_block;
    polygon_budget -= polygons_in_layer;

    if polygon_budget < 0 {
      break;
    }

    width += 2;
    load_distance += 1;
    prev_square = square;
  }

  load_distance
}<|MERGE_RESOLUTION|>--- conflicted
+++ resolved
@@ -76,14 +76,8 @@
     max_load_distance: load_distance,
     surroundings_loader: Mutex::new(surroundings_loader),
     id_allocator: Mutex::new(id_allocator::new()),
-<<<<<<< HEAD
     loaded_edges: Mutex::new(loaded_edges::new()),
-    voxels: Mutex::new(voxel::tree::new()),
-=======
-    loaded_blocks: Mutex::new(block_position::map::new()),
-    block_voxels_loaded: Mutex::new(block_position::with_lod::map::new()),
     voxels: Mutex::new(voxel::storage::new()),
->>>>>>> bd43c579
     outstanding_terrain_requests: Mutex::new(0),
     rng: Mutex::new(rng),
   }
