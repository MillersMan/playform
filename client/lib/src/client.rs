--- conflicted
+++ resolved
@@ -18,11 +18,7 @@
 use view;
 
 // TODO: Remove this once our RAM usage doesn't skyrocket with load distance.
-<<<<<<< HEAD
-const MAX_LOAD_DISTANCE: i32 = 1 << 6;
-=======
 const MAX_LOAD_DISTANCE: u32 = 80;
->>>>>>> fff432e6
 
 /// The main client state.
 pub struct T {
@@ -31,17 +27,11 @@
   pub player_position          : Mutex<Point3<f32>>,
   pub last_footstep            : Mutex<Point3<f32>>,
   pub load_position            : Mutex<Option<Point3<f32>>>,
-<<<<<<< HEAD
-  pub max_load_distance        : i32,
+  pub max_load_distance        : u32,
   pub surroundings_loader      : Mutex<surroundings_loader::T>,
   pub id_allocator             : Mutex<id_allocator::T<entity_id::T>>,
   /// The terrain requests that are pending,
   pub pending_terrain_requests : Mutex<fnv_set::T<(chunk::position::T, i16)>>,
-=======
-  pub id_allocator             : Mutex<id_allocator::T<entity_id::T>>,
-  pub surroundings_loader      : Mutex<surroundings_loader::T>,
-  pub max_load_distance        : u32,
->>>>>>> fff432e6
   pub terrain                  : Mutex<terrain::T>,
   pub rng                      : Mutex<rand::XorShiftRng>,
 }
@@ -53,13 +43,8 @@
   let mut prev_threshold = 0;
   let mut prev_square = 0;
   for (i, &threshold) in lod::THRESHOLDS.iter().enumerate() {
-<<<<<<< HEAD
-    let quality = lod::T(i as u32).edge_samples();
-    let polygons_per_chunk = (quality * quality * 4) as i32;
-=======
     let quality = lod::T(i as u32).edge_samples() as i32;
     let polygons_per_chunk = quality * quality * 4;
->>>>>>> fff432e6
     for i in num::iter::range_inclusive(prev_threshold, threshold) {
       let i = 2 * i + 1;
       let square = i * i;
@@ -117,7 +102,7 @@
   let surroundings_loader = {
     surroundings_loader::new(
       load_distance,
-      lod::THRESHOLDS.iter().cloned().collect(),
+      lod::THRESHOLDS.iter().map(|&x| x as i32).collect(),
     )
   };
 
@@ -130,13 +115,8 @@
     id_allocator             : Mutex::new(id_allocator::new()),
     surroundings_loader      : Mutex::new(surroundings_loader),
     max_load_distance        : load_distance,
-<<<<<<< HEAD
-    terrain                  : Mutex::new(terrain::new(load_distance)),
+    terrain                  : Mutex::new(terrain::new(load_distance as u32)),
     pending_terrain_requests : Mutex::new(fnv_set::new()),
-=======
-    terrain                  : Mutex::new(terrain::new(load_distance as u32)),
-    pending_terrain_requests : Mutex::new(0),
->>>>>>> fff432e6
     rng                      : Mutex::new(rng),
   }
 }
