use rand;
use std;
use time;

use common::entity_id;
use common::fnv_map;
use common::id_allocator;
use common::surroundings_loader;
use common::voxel;

use chunk;
use edge;
use lod;
use record_book;
use terrain_mesh;
use view;

#[derive(Debug, Clone)]
pub enum Load {
  Chunk {
    chunk           : chunk::T,
    position        : chunk::position::T,
    lg_voxel_size   : i16,
    request_time_ns : u64,
  },
  Voxels {
    voxels : Vec<(voxel::bounds::T, voxel::T)>,
  },
}

pub type Chunks = fnv_map::T<(chunk::position::T, i16), chunk::T>;

struct LoadState {
  lod : lod::T,
}

#[derive(Copy, Clone, PartialEq, Eq, Hash, Debug, RustcEncodable, RustcDecodable)]
enum MeshId {
  ChunkInner(chunk::position::T),
  // x,y,z faces in the negative direction from a chunk position.
  ChunkFace(chunk::position::T, edge::Direction),
  // one of the edges that touches the lowest corner of a chunk.
  ChunkEdge(chunk::position::T, edge::Direction),
  // the lowest-coordinate vertex of a chunk.
  ChunkVertex(chunk::position::T),
}

pub struct T {
  /// The chunks we have cached from the server.
  chunks            : Chunks,
  /// A record of all the chunks that have been loaded.
<<<<<<< HEAD
  chunk_load_state  : fnv_map::T<chunk::position::T, LoadState>,
  /// This maps mesh ids (one per chunk and one per inter-chunk seam) to their
  /// VRAM-lookup entity IDs.
  loaded_meshes     : fnv_map::T<MeshId, terrain_mesh::Ids>,
  max_load_distance : i32,
  queue             : std::collections::VecDeque<Load>,
=======
  loaded_chunks       : fnv_map::T<chunk::position::T, (terrain_mesh::Ids, lod::T)>,
  /// Map each chunk to the number of voxels inside it that we have.
  chunk_voxels_loaded : fnv_map::T<(chunk::position::T, lod::T), u32>,
  /// The voxels we have cached from the server.
  voxels              : voxel::tree::T,
  max_load_distance   : u32,
  queue               : std::collections::VecDeque<Load>,
>>>>>>> fff432e6
}

pub fn new(max_load_distance: u32) -> T {
  T {
    chunks            : fnv_map::new(),
    chunk_load_state  : fnv_map::new(),
    loaded_meshes     : fnv_map::new(),
    max_load_distance : max_load_distance,
    queue             : std::collections::VecDeque::new(),
  }
}

pub enum LoadResult { Success, ChunkMissing, AlreadyLoaded }

impl T {
  pub fn load_state(&self, chunk_position: &chunk::position::T) -> Option<lod::T> {
    self.chunk_load_state
      .get(&chunk_position)
      .map(|load_state| load_state.lod)
  }

  pub fn queued_update_count(&self) -> usize {
    self.queue.len()
  }

  pub fn enqueue(&mut self, msg: Load) {
    self.queue.push_back(msg);
  }

  pub fn tick<Rng, UpdateView>(
    &mut self,
    id_allocator    : &std::sync::Mutex<id_allocator::T<entity_id::T>>,
    rng             : &mut Rng,
    update_view     : &mut UpdateView,
    player_position : &chunk::position::T,
  ) where
    UpdateView : FnMut(view::update::T),
    Rng        : rand::Rng,
  {
    let start = time::precise_time_ns();
    while let Some(msg) = self.queue.pop_front() {
      match msg {
        Load::Voxels { voxels } => {
          self.load_voxels(
            id_allocator,
            rng,
            update_view,
            player_position,
            voxels,
          );
        },
        Load::Chunk { chunk, request_time_ns, position, lg_voxel_size, .. } => {
          self.load_chunk(
            id_allocator,
            rng,
            update_view,
            player_position,
            position,
            chunk,
            request_time_ns,
            lg_voxel_size,
          );
        },
      }

      if time::precise_time_ns() - start >= 1_000_000 {
        break
      }
    }
  }

  #[inline(never)]
  fn force_load_chunk<Rng, UpdateView>(
    &mut self,
    id_allocator    : &std::sync::Mutex<id_allocator::T<entity_id::T>>,
    rng             : &mut Rng,
    update_view     : &mut UpdateView,
    player_position : &chunk::position::T,
    chunk_position  : &chunk::position::T,
    lod             : lod::T,
  ) where
    UpdateView : FnMut(view::update::T),
    Rng        : rand::Rng,
  {
    debug!("generate {:?} at {:?}", chunk_position, lod);
    let mut updates = Vec::new();

    self.chunk_load_state.insert(
      *chunk_position,
      LoadState {
        lod: lod,
      },
    );

    {
      let loaded_meshes = &mut self.loaded_meshes;
      let mut load_mesh = |id, mesh: terrain_mesh::T| {
        use std::collections::hash_map::Entry::*;
        match loaded_meshes.entry(id) {
          Vacant(entry) => {
            entry.insert(mesh.ids());
          },
          Occupied(mut entry) => {
            let previous_ids = entry.insert(mesh.ids());
            updates.push(view::update::UnloadMesh { ids: previous_ids });
          },
        };
        updates.push(
          view::update::LoadMesh {
            mesh : mesh,
          }
        );
      };

      let lg_size = lod.lg_sample_size();

      {
        load_mesh(
          MeshId::ChunkInner(*chunk_position),
          terrain_mesh::of_edges(
            &self.chunks,
            *player_position,
            lod,
            id_allocator,
            rng,
            chunk::position::inner_edges(*chunk_position, lg_size),
          ),
        );
      }

      let chunks = &self.chunks;
      let max_load_distance = self.max_load_distance;
      let desired_lod = |chunk_positions: &[chunk::position::T]| {
        let mut lod = lod;
        for p in chunk_positions {
          let distance =
            surroundings_loader::distance_between(
              &p.as_point,
              &player_position.as_point,
            );

          if distance > max_load_distance {
            return None;
          }

          let this_lod = lod::of_distance(distance);

          if !chunks.contains_key(&(*p, this_lod.lg_sample_size())) {
            return None
          }

          // TODO: Remove this conditional block. It disables LOD seam fixing.
          if lod != this_lod {
            return None
          }

          lod = std::cmp::max(lod, this_lod);
        }
        Some(lod)
      };

      {
        let mut load_chunk_face = |d, chunk_position| {
          let id = MeshId::ChunkFace(chunk_position, d);

          let lod =
            match desired_lod(&[chunk_position, chunk_position - d.to_vec()]) {
              None => return,
              Some(lod) => lod,
            };
          let lg_size = lod.lg_sample_size();

          load_mesh(
            id,
            terrain_mesh::of_edges(
              chunks,
              *player_position,
              lod,
              id_allocator,
              rng,
              chunk::position::face_edges(d, chunk_position, lg_size),
            ),
          );
        };

        load_chunk_face(edge::Direction::X, *chunk_position);
        load_chunk_face(edge::Direction::X, *chunk_position + edge::Direction::X.to_vec());
        load_chunk_face(edge::Direction::Y, *chunk_position);
        load_chunk_face(edge::Direction::Y, *chunk_position + edge::Direction::Y.to_vec());
        load_chunk_face(edge::Direction::Z, *chunk_position);
        load_chunk_face(edge::Direction::Z, *chunk_position + edge::Direction::Z.to_vec());
      }

      {
        let mut load_chunk_edge = |d: edge::Direction, chunk_position: chunk::position::T| {
          let id = MeshId::ChunkEdge(chunk_position, d);

          let lod = {
            let (y, z) = d.perpendicular();
            let (y, z) = (y.to_vec(), z.to_vec());
            let chunks = [
              chunk_position,
              chunk_position - y,
              chunk_position - z,
              chunk_position - y - z,
            ];
            match desired_lod(&chunks) {
              None => return,
              Some(lod) => lod,
            }
          };
          let lg_size = lod.lg_sample_size();

          load_mesh(
            id,
            terrain_mesh::of_edges(
              chunks,
              *player_position,
              lod,
              id_allocator,
              rng,
              chunk::position::edge_edges(d, chunk_position, lg_size),
            ),
          );
        };

        let (x, y, z) = (edge::Direction::X.to_vec(), edge::Direction::Y.to_vec(), edge::Direction::Z.to_vec());
        load_chunk_edge(edge::Direction::X, *chunk_position);
        load_chunk_edge(edge::Direction::X, *chunk_position + y);
        load_chunk_edge(edge::Direction::X, *chunk_position + z);
        load_chunk_edge(edge::Direction::X, *chunk_position + y + z);
        load_chunk_edge(edge::Direction::Y, *chunk_position);
        load_chunk_edge(edge::Direction::Y, *chunk_position + z);
        load_chunk_edge(edge::Direction::Y, *chunk_position + x);
        load_chunk_edge(edge::Direction::Y, *chunk_position + z + x);
        load_chunk_edge(edge::Direction::Z, *chunk_position);
        load_chunk_edge(edge::Direction::Z, *chunk_position + x);
        load_chunk_edge(edge::Direction::Z, *chunk_position + y);
        load_chunk_edge(edge::Direction::Z, *chunk_position + x + y);
      }

      {
        let (x, y, z) = (edge::Direction::X.to_vec(), edge::Direction::Y.to_vec(), edge::Direction::Z.to_vec());
        let mut load_chunk_vertex = |chunk_position: chunk::position::T| {
          let id = MeshId::ChunkVertex(chunk_position);
          let lod = {
            let chunks = [
              chunk_position,
              chunk_position - x,
              chunk_position     - y,
              chunk_position - x - y,
              chunk_position         - z,
              chunk_position - x     - z,
              chunk_position     - y - z,
              chunk_position - x - y - z,
            ];
            match desired_lod(&chunks) {
              None => return,
              Some(lod) => lod,
            }
          };
          let lg_size = lod.lg_sample_size();

          load_mesh(
            id,
            terrain_mesh::of_edges(
              chunks,
              *player_position,
              lod,
              id_allocator,
              rng,
              chunk::position::vertex_edges(chunk_position, lg_size),
            ),
          );
        };

        load_chunk_vertex(*chunk_position             );
        load_chunk_vertex(*chunk_position + x         );
        load_chunk_vertex(*chunk_position     + y     );
        load_chunk_vertex(*chunk_position + x + y     );
        load_chunk_vertex(*chunk_position         + z );
        load_chunk_vertex(*chunk_position + x     + z );
        load_chunk_vertex(*chunk_position     + y + z );
        load_chunk_vertex(*chunk_position + x + y + z );
      }
    }

    update_view(view::update::Atomic(updates));
  }

  /// Generate view updates to load as much of a chunk as is possible.
  pub fn try_load_chunk<Rng, UpdateView>(
    &mut self,
    id_allocator    : &std::sync::Mutex<id_allocator::T<entity_id::T>>,
    rng             : &mut Rng,
    update_view     : &mut UpdateView,
    player_position : &chunk::position::T,
    chunk_position  : &chunk::position::T,
    lod             : lod::T,
  ) -> LoadResult where
    UpdateView : FnMut(view::update::T),
    Rng        : rand::Rng,
  {
    let already_loaded =
      match self.chunk_load_state.get(chunk_position) {
        None             => false,
        Some(load_state) => load_state.lod == lod,
      };
    if already_loaded {
      debug!("Not re-loading {:?}", (chunk_position, lod));
      return LoadResult::AlreadyLoaded
    }

    let lg_voxel_size = lod.lg_sample_size();
    if !self.chunks.contains_key(&(*chunk_position, lg_voxel_size)) {
      return LoadResult::ChunkMissing
    }

    self.force_load_chunk(id_allocator, rng, update_view, player_position, chunk_position, lod);
    LoadResult::Success
  }

  #[inline(never)]
  fn load_voxels<Rng, UpdateView>(
    &mut self,
    _id_allocator    : &std::sync::Mutex<id_allocator::T<entity_id::T>>,
    _rng             : &mut Rng,
    _update_view     : &mut UpdateView,
    _player_position : &chunk::position::T,
    _voxel_updates   : Vec<(voxel::bounds::T, voxel::T)>,
  ) where
    UpdateView : FnMut(view::update::T),
    Rng        : rand::Rng,
  {
    unimplemented!();
  }

  #[inline(never)]
  fn load_chunk<Rng, UpdateView>(
    &mut self,
    id_allocator    : &std::sync::Mutex<id_allocator::T<entity_id::T>>,
    rng             : &mut Rng,
    update_view     : &mut UpdateView,
    player_position : &chunk::position::T,
    position        : chunk::position::T,
    chunk           : chunk::T,
    request_time_ns : u64,
    lg_voxel_size   : i16,
  ) where
    UpdateView : FnMut(view::update::T),
    Rng        : rand::Rng,
  {
    let response_time = time::precise_time_ns();
    self.chunks.insert((position, lg_voxel_size), chunk);
    let processed_time = time::precise_time_ns();

    let distance =
      surroundings_loader::distance_between(
        &position.as_point,
        &player_position.as_point,
      );
    let lod = lod::of_distance(distance);

    self.force_load_chunk(
      id_allocator,
      rng,
      update_view,
      player_position,
      &position,
      lod,
    );

    let chunk_loaded = time::precise_time_ns();

    record_book::thread_local::push_chunk_load(
      record_book::ChunkLoad {
        request_time_ns  : request_time_ns,
        response_time_ns : response_time,
        stored_time_ns   : processed_time,
        loaded_time_ns   : chunk_loaded,
      },
    );
  }

  pub fn unload<UpdateView>(
    &mut self,
    update_view    : &mut UpdateView,
    chunk_position : &chunk::position::T,
  ) where
    UpdateView : FnMut(view::update::T),
  {
    let removed = self.chunk_load_state.remove(chunk_position);
    if removed.is_none() {
      return
    }

    let mut remove_mesh = |id| {
      match self.loaded_meshes.remove(&id) {
        None => {},
        Some(mesh) => {
          update_view(view::update::UnloadMesh { ids: mesh });
        },
      }
    };

    remove_mesh(MeshId::ChunkInner(*chunk_position));
    remove_mesh(MeshId::ChunkFace(*chunk_position, edge::Direction::X));
    remove_mesh(MeshId::ChunkFace(*chunk_position, edge::Direction::Y));
    remove_mesh(MeshId::ChunkFace(*chunk_position, edge::Direction::Z));
    remove_mesh(MeshId::ChunkFace(*chunk_position + edge::Direction::X.to_vec(), edge::Direction::X));
    remove_mesh(MeshId::ChunkFace(*chunk_position + edge::Direction::Y.to_vec(), edge::Direction::Y));
    remove_mesh(MeshId::ChunkFace(*chunk_position + edge::Direction::Z.to_vec(), edge::Direction::Z));
  }
}<|MERGE_RESOLUTION|>--- conflicted
+++ resolved
@@ -49,22 +49,12 @@
   /// The chunks we have cached from the server.
   chunks            : Chunks,
   /// A record of all the chunks that have been loaded.
-<<<<<<< HEAD
   chunk_load_state  : fnv_map::T<chunk::position::T, LoadState>,
   /// This maps mesh ids (one per chunk and one per inter-chunk seam) to their
   /// VRAM-lookup entity IDs.
   loaded_meshes     : fnv_map::T<MeshId, terrain_mesh::Ids>,
-  max_load_distance : i32,
+  max_load_distance : u32,
   queue             : std::collections::VecDeque<Load>,
-=======
-  loaded_chunks       : fnv_map::T<chunk::position::T, (terrain_mesh::Ids, lod::T)>,
-  /// Map each chunk to the number of voxels inside it that we have.
-  chunk_voxels_loaded : fnv_map::T<(chunk::position::T, lod::T), u32>,
-  /// The voxels we have cached from the server.
-  voxels              : voxel::tree::T,
-  max_load_distance   : u32,
-  queue               : std::collections::VecDeque<Load>,
->>>>>>> fff432e6
 }
 
 pub fn new(max_load_distance: u32) -> T {
