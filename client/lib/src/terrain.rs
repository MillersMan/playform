--- conflicted
+++ resolved
@@ -149,15 +149,7 @@
     };
 
     if !mesh_chunk.is_empty() {
-<<<<<<< HEAD
-      updates.push(
-        view::update::LoadMesh {
-          mesh : Box::new(mesh_chunk),
-        }
-      );
-=======
       updates.push(view::update::LoadMesh(Box::new(mesh_chunk)));
->>>>>>> 16c87380
     }
 
     update_view(view::update::Atomic(updates));
