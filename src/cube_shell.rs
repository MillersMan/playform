use range_abs::range_abs;
use terrain_block::BlockPosition;

#[cfg(test)]
use std::collections::HashSet;
#[cfg(test)]
use test::Bencher;

#[inline]
/// Generate the set of points corresponding to the surface of a cube made of voxels.
pub fn cube_shell(center: &BlockPosition, radius: i32) -> Vec<BlockPosition> {
  let mut shell = Vec::new();

<<<<<<< HEAD
  if radius == 0 {
    shell.push(*center);
    return shell;
  }

=======
>>>>>>> efc957c3
  macro_rules! add_square(
    ($dxs: expr, $dys: expr, $dzs: expr) => (
      for dx in $dxs {
        for dy in $dys {
          for dz in $dzs {
            shell.push(BlockPosition::new(
              center.as_pnt().x + dx,
              center.as_pnt().y + dy,
              center.as_pnt().z + dz,
            ));
          }
        }
      }
    );
  );

  add_square!(
    [-radius, radius].iter().cloned(),
    range_abs(radius),
    range_abs(radius)
  );
  add_square!(
    range_abs(radius - 1),
    [-radius, radius].iter().cloned(),
    range_abs(radius)
  );
  add_square!(
    range_abs(radius - 1),
    range_abs(radius - 1),
    [-radius, radius].iter().cloned()
  );

  shell
}

#[cfg(test)]
/// the number of elements in a cube shell
pub fn cube_shell_area(radius: i32) -> u32 {
  assert!(radius >= 0);
  if radius == 0 {
    return 1;
  }

  let width = 2 * radius + 1;
  // volume of the cube
  let outer = width * width * width;
  // volume of the cube of radius r - 1.
  let inner = (width - 2) * (width - 2) * (width - 2);
  (outer - inner) as u32
}

#[test]
// Check that the surface area is correct for a few different shells.
fn test_surface_area() {
  let centers = [
    BlockPosition::new(0, 0, 0),
    BlockPosition::new(2, 1, -4),
  ];
  for center in centers.iter() {
    for radius in range(1, 5) {
      assert_eq!(
        cube_shell(center, radius as i32).len() as u32,
        cube_shell_area(radius)
      );
    }
  }
}

#[test]
fn test_simple_shell() {
  let center = BlockPosition::new(2, 0, -3);
  let radius = 1;

  let expected: HashSet<BlockPosition> = [
      BlockPosition::new( 0,  0,  1),
      BlockPosition::new( 0,  0, -1),
      BlockPosition::new( 0,  1,  0),
      BlockPosition::new( 0,  1,  1),
      BlockPosition::new( 0,  1, -1),
      BlockPosition::new( 0, -1,  0),
      BlockPosition::new( 0, -1,  1),
      BlockPosition::new( 0, -1, -1),
      BlockPosition::new( 1,  0,  0),
      BlockPosition::new( 1,  0,  1),
      BlockPosition::new( 1,  0, -1),
      BlockPosition::new( 1,  1,  0),
      BlockPosition::new( 1,  1,  1),
      BlockPosition::new( 1,  1, -1),
      BlockPosition::new( 1, -1,  0),
      BlockPosition::new( 1, -1,  1),
      BlockPosition::new( 1, -1, -1),
      BlockPosition::new(-1,  0,  0),
      BlockPosition::new(-1,  0,  1),
      BlockPosition::new(-1,  0, -1),
      BlockPosition::new(-1,  1,  0),
      BlockPosition::new(-1,  1,  1),
      BlockPosition::new(-1,  1, -1),
      BlockPosition::new(-1, -1,  0),
      BlockPosition::new(-1, -1,  1),
      BlockPosition::new(-1, -1, -1),
    ]
    .iter()
    .map(|p| p.clone() + center.as_pnt().to_vec())
    .collect();

  assert_eq!(expected, cube_shell(&center, radius).into_iter().collect());
}

#[bench]
fn simple_bench(_: &mut Bencher) {
  let _ = cube_shell(&BlockPosition::new(0, 0, 0), 100);
}<|MERGE_RESOLUTION|>--- conflicted
+++ resolved
@@ -11,14 +11,11 @@
 pub fn cube_shell(center: &BlockPosition, radius: i32) -> Vec<BlockPosition> {
   let mut shell = Vec::new();
 
-<<<<<<< HEAD
   if radius == 0 {
     shell.push(*center);
     return shell;
   }
 
-=======
->>>>>>> efc957c3
   macro_rules! add_square(
     ($dxs: expr, $dys: expr, $dzs: expr) => (
       for dx in $dxs {
