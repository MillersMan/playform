#![feature(globs)] // Allow global imports
#![feature(macro_rules)]

extern crate cgmath;
extern crate gl;
extern crate piston;
extern crate sdl2;
extern crate sdl2_game_window;

use color::Color4;
use cgmath::angle;
use cgmath::array::Array2;
use cgmath::matrix::{Matrix, Matrix3, Matrix4};
use cgmath::num::{BaseFloat};
use cgmath::vector::{Vector, Vector2, Vector3};
use cgmath::projection;
use piston::*;
use gl::types::*;
use sdl2_game_window::GameWindowSDL2;
use sdl2::mouse;
use std::mem;
use std::iter::range_inclusive;
use std::ptr;
use std::str;
use std::num;
use std::collections::HashMap;

mod color;
mod fontloader;
mod stopwatch;
mod ttf;

// TODO(cgaebel): How the hell do I get this to be exported from `mod stopwatch`?
macro_rules! time(
  ($timers:expr, $name:expr, $f:expr) => (
    unsafe { ($timers as *const stopwatch::TimerSet).to_option() }.unwrap().time($name, $f)
  );
)

static WINDOW_WIDTH: u32 = 800;
static WINDOW_HEIGHT: u32 = 600;

static TRIANGLES_PER_BLOCK: uint = 12;
static LINES_PER_BLOCK: uint = 12;
static VERTICES_PER_TRIANGLE: uint = 3;
static VERTICES_PER_LINE: uint = 2;
static TRIANGLE_VERTICES_PER_BLOCK: uint = TRIANGLES_PER_BLOCK * VERTICES_PER_TRIANGLE;
static LINE_VERTICES_PER_BLOCK: uint = LINES_PER_BLOCK * VERTICES_PER_LINE;

<<<<<<< HEAD
static MAX_WORLD_SIZE: uint = 100000;

#[deriving(Clone)]
pub struct Color4<T> { r: T, g: T, b: T, a: T }

impl<T: Clone> Color4<T> {
  fn new(r: &T, g: &T, b: &T, a: &T) -> Color4<T> {
    Color4 {
      r: r.clone(),
      g: g.clone(),
      b: b.clone(),
      a: a.clone(),
    }
  }
}
=======
static MAX_JUMP_FUEL: uint = 4;
>>>>>>> a1cbafdd

#[deriving(Clone)]
// Rendering vertex: position and color.
pub struct Vertex {
  position: Vector3<GLfloat>,
  color:    Color4<GLfloat>,
}

impl Vertex {
  fn new(x: GLfloat, y: GLfloat, z: GLfloat, c: Color4<GLfloat>) -> Vertex {
    Vertex {
      position: Vector3::new(x, y, z),
      color:    c,
    }
  }
}

#[deriving(Clone)]
pub struct TextureVertex {
  position: Vector2<GLfloat>,
  texture_position: Vector2<GLfloat>,
}

impl TextureVertex {
  #[inline]
  pub fn new(x: GLfloat, y: GLfloat, tx: GLfloat, ty: GLfloat) -> TextureVertex {
    TextureVertex {
      position: Vector2::new(x, y),
      texture_position: Vector2::new(tx, ty),
    }
  }
}

pub struct VertexAttribData<'a> {
  name: &'a str,
  span: uint,
}

impl<'a> VertexAttribData<'a> {
  pub fn new(name: &'a str, span: uint) -> VertexAttribData<'a> {
    VertexAttribData {
      name: name,
      span: span,
    }
  }
}

pub struct GLBuffer<T> {
  vertex_array: u32,
  vertex_buffer: u32,
  length: uint,
  capacity: uint,
}

impl<T: Clone> GLBuffer<T> {
  #[inline]
  pub unsafe fn null() -> GLBuffer<T> {
    GLBuffer {
      vertex_array: -1 as u32,
      vertex_buffer: -1 as u32,
      length: 0,
      capacity: 0,
    }
  }

  #[inline]
  pub unsafe fn new(shader_program: GLuint, attribs: &[VertexAttribData], capacity: uint) -> GLBuffer<T> {
    let mut vertex_array = 0;
    let mut vertex_buffer = 0;
    gl::GenVertexArrays(1, &mut vertex_array);
    gl::GenBuffers(1, &mut vertex_buffer);

    gl::BindVertexArray(vertex_array);
    gl::BindBuffer(gl::ARRAY_BUFFER, vertex_buffer);

    let mut offset = 0;
    for attrib in attribs.iter() {
      let shader_attrib = glGetAttribLocation(shader_program, attrib.name) as GLuint;
      if shader_attrib == -1 {
        fail!("shader attribute \"{}\" not found", attrib.name);
      }

      gl::EnableVertexAttribArray(shader_attrib);
      gl::VertexAttribPointer(
          shader_attrib,
          attrib.span as i32,
          gl::FLOAT,
          gl::FALSE as GLboolean,
          mem::size_of::<T>() as i32,
          ptr::null().offset(offset),
      );
      offset += (attrib.span * mem::size_of::<GLfloat>()) as int;
    }

    if offset != mem::size_of::<T>() as int {
      fail!("attribs are incorrectly sized!");
    }

    gl::BufferData(
      gl::ARRAY_BUFFER,
      (capacity * mem::size_of::<T>()) as GLsizeiptr,
      ptr::null(),
      gl::DYNAMIC_DRAW,
    );

    GLBuffer {
      vertex_array: vertex_array,
      vertex_buffer: vertex_buffer,
      length: 0,
      capacity: capacity,
    }
  }

  pub unsafe fn swap_remove(&mut self, span: uint, i: uint) {
    gl::BindVertexArray(self.vertex_array);
    gl::BindBuffer(gl::ARRAY_BUFFER, self.vertex_buffer);

    self.length -= span;
    let size = mem::size_of::<T>();
    let copy_size = (size * span) as uint;
    let mut bytes: Vec<u8> = Vec::with_capacity(copy_size);
    bytes.set_len(copy_size);
    gl::GetBufferSubData(
      gl::ARRAY_BUFFER,
      (self.length * size) as i64,
      copy_size as i64,
      mem::transmute(&bytes.as_mut_slice()[0]),
    );
    gl::BufferSubData(
      gl::ARRAY_BUFFER,
      (i * span * size) as i64,
      copy_size as i64,
      mem::transmute(&bytes.slice(0, bytes.len())[0]),
    );
  }

  #[inline]
  pub unsafe fn push(&mut self, vs: &[T]) {
    if self.length >= self.capacity {
      fail!("Overfilled GLBuffer: {} out of {}", self.length, self.capacity);
    }

    gl::BindVertexArray(self.vertex_array);
    gl::BindBuffer(gl::ARRAY_BUFFER, self.vertex_buffer);

    let size = mem::size_of::<T>() as i64;
    gl::BufferSubData(
      gl::ARRAY_BUFFER,
      size * self.length as i64,
      size * vs.len() as i64,
      mem::transmute(&vs[0]),
    );

    self.length += vs.len();
  }

  #[inline]
  pub fn draw(&self, mode: GLenum) {
    self.draw_slice(mode, 0, self.length);
  }

  pub fn draw_slice(&self, mode: GLenum, start: uint, len: uint) {
    gl::BindVertexArray(self.vertex_array);
    gl::BindBuffer(gl::ARRAY_BUFFER, self.vertex_buffer);

    gl::DrawArrays(mode, start as i32, len as i32);
  }

  #[inline]
  pub fn drop(&self) {
    unsafe {
      gl::DeleteBuffers(1, &self.vertex_buffer);
      gl::DeleteVertexArrays(1, &self.vertex_array);
    }
  }
}

#[deriving(Clone)]
pub enum BlockType {
  Grass,
  Dirt,
  Stone,
}

impl BlockType {
  fn to_color(&self) -> Color4<GLfloat> {
    match *self {
      Grass => Color4::new(0.0, 0.5,  0.0, 1.0),
      Dirt  => Color4::new(0.2, 0.15, 0.1, 1.0),
      Stone => Color4::new(0.5, 0.5,  0.5, 1.0),
    }
  }
}

#[deriving(Clone)]
pub struct Block {
  // bounds of the Block
  low_corner: Vector3<GLfloat>,
  high_corner: Vector3<GLfloat>,
  block_type: BlockType,
  id: u32,
}

enum Intersect {
  Intersect(Vector3<GLfloat>),
  NoIntersect,
}

enum Intersect1 {
  Within,
  Partial,
  NoIntersect1,
}

// Find whether two Blocks intersect.
fn intersect(b1: &Block, b2: &Block) -> Intersect {
  fn intersect1(x1l: GLfloat, x1h: GLfloat, x2l: GLfloat, x2h: GLfloat) -> Intersect1 {
    if x1l > x2l && x1h <= x2h {
      Within
    } else if x1h > x2l && x2h > x1l {
      Partial
    } else {
      NoIntersect1
    }
  }

  let mut ret = true;
  let mut v = Vector3::ident();
  match intersect1(b1.low_corner.x, b1.high_corner.x, b2.low_corner.x, b2.high_corner.x) {
    Within => { },
    Partial => { v.x = 0.0; },
    NoIntersect1 => { ret = false; },
  }
  match intersect1(b1.low_corner.y, b1.high_corner.y, b2.low_corner.y, b2.high_corner.y) {
    Within => { },
    Partial => { v.y = 0.0; },
    NoIntersect1 => { ret = false; },
  }
  match intersect1(b1.low_corner.z, b1.high_corner.z, b2.low_corner.z, b2.high_corner.z) {
    Within => { },
    Partial => { v.z = 0.0; },
    NoIntersect1 => { ret = false; },
  }

  if ret {
    Intersect(v)
  } else {
    NoIntersect
  }
}

impl Block {
<<<<<<< HEAD
  fn new(low_corner: &Vector3<GLfloat>, high_corner: &Vector3<GLfloat>, block_type: BlockType, id: u32) -> Block {
=======
  fn new(low_corner: Vector3<GLfloat>, high_corner: Vector3<GLfloat>, block_type: BlockType) -> Block {
>>>>>>> a1cbafdd
    Block {
      low_corner: low_corner.clone(),
      high_corner: high_corner.clone(),
      block_type: block_type,
      id: id,
    }
  }

  // Construct the faces of the block as triangles for rendering.
  // Triangle vertices are in clockwise order when viewed from the outside of
  // the cube, for rendering purposes.
  fn to_triangles(&self, c: Color4<GLfloat>) -> [Vertex, ..VERTICES_PER_TRIANGLE * TRIANGLES_PER_BLOCK] {
    let (x1, y1, z1) = (self.low_corner.x, self.low_corner.y, self.low_corner.z);
    let (x2, y2, z2) = (self.high_corner.x, self.high_corner.y, self.high_corner.z);

    let vtx = |x: GLfloat, y: GLfloat, z: GLfloat| -> Vertex {
      Vertex::new(x, y, z, c)
    };

    [
      // front
      vtx(x1, y1, z1), vtx(x1, y2, z1), vtx(x2, y2, z1),
      vtx(x1, y1, z1), vtx(x2, y2, z1), vtx(x2, y1, z1),
      // left
      vtx(x1, y1, z2), vtx(x1, y2, z2), vtx(x1, y2, z1),
      vtx(x1, y1, z2), vtx(x1, y2, z1), vtx(x1, y1, z1),
      // top
      vtx(x1, y2, z1), vtx(x1, y2, z2), vtx(x2, y2, z2),
      vtx(x1, y2, z1), vtx(x2, y2, z2), vtx(x2, y2, z1),
      // back
      vtx(x2, y1, z2), vtx(x2, y2, z2), vtx(x1, y2, z2),
      vtx(x2, y1, z2), vtx(x1, y2, z2), vtx(x1, y1, z2),
      // right
      vtx(x2, y1, z1), vtx(x2, y2, z1), vtx(x2, y2, z2),
      vtx(x2, y1, z1), vtx(x2, y2, z2), vtx(x2, y1, z2),
      // bottom
      vtx(x1, y1, z2), vtx(x1, y1, z1), vtx(x2, y1, z1),
      vtx(x1, y1, z2), vtx(x2, y1, z1), vtx(x2, y1, z2),
    ]
  }

  #[inline]
  fn to_colored_triangles(&self) -> [Vertex, ..VERTICES_PER_TRIANGLE * TRIANGLES_PER_BLOCK] {
    self.to_triangles(self.block_type.to_color())
  }

  // Construct outlines for this Block, to sharpen the edges.
  fn to_outlines(&self) -> [Vertex, ..VERTICES_PER_LINE * LINES_PER_BLOCK] {
    // distance from the block to construct the bounding outlines.
    let d = 0.002;
    let (x1, y1, z1) = (self.low_corner.x - d, self.low_corner.y - d, self.low_corner.z - d);
    let (x2, y2, z2) = (self.high_corner.x + d, self.high_corner.y + d, self.high_corner.z + d);
    let c = Color4::new(0.0, 0.0, 0.0, 1.0);

    fn vtx(x: GLfloat, y: GLfloat, z: GLfloat, a: Color4<GLfloat>) -> Vertex {
      Vertex::new(x, y, z, a)
    }

    [
      vtx(x1, y1, z1, c), vtx(x2, y1, z1, c),
      vtx(x1, y2, z1, c), vtx(x2, y2, z1, c),
      vtx(x1, y1, z2, c), vtx(x2, y1, z2, c),
      vtx(x1, y2, z2, c), vtx(x2, y2, z2, c),

      vtx(x1, y1, z1, c), vtx(x1, y2, z1, c),
      vtx(x2, y1, z1, c), vtx(x2, y2, z1, c),
      vtx(x1, y1, z2, c), vtx(x1, y2, z2, c),
      vtx(x2, y1, z2, c), vtx(x2, y2, z2, c),

      vtx(x1, y1, z1, c), vtx(x1, y1, z2, c),
      vtx(x2, y1, z1, c), vtx(x2, y1, z2, c),
      vtx(x1, y2, z1, c), vtx(x1, y2, z2, c),
      vtx(x2, y2, z1, c), vtx(x2, y2, z2, c),
    ]
  }
}

pub struct App {
  world_data: Vec<Block>,
<<<<<<< HEAD
  // number of blocks that have been created. Used to assign block ids
  block_count: u32,
  // mapping of block_id to the block's index in OpenGL buffers
  block_id_to_index: HashMap<u32, uint>,
  // position; world coordinates
=======
  // position; units are world coordinates
>>>>>>> a1cbafdd
  camera_position: Vector3<GLfloat>,
  // speed; units are world coordinates
  camera_speed: Vector3<GLfloat>,
  // acceleration; x/z units are relative to player facing
  camera_accel: Vector3<GLfloat>,
  // this is depleted as we jump and replenished as we stand.
  jump_fuel: uint,
  // are we currently trying to jump? (e.g. holding the key).
  jumping: bool,
  // OpenGL buffers
  world_triangles: GLBuffer<Vertex>,
  outlines: GLBuffer<Vertex>,
  hud_triangles: GLBuffer<Vertex>,
  texture_triangles: GLBuffer<TextureVertex>,
  textures: Vec<GLuint>,
  // OpenGL-friendly equivalent of world_data for selection/picking.
  selection_triangles: GLBuffer<Vertex>,
  // OpenGL projection matrix components
  hud_matrix: Matrix4<GLfloat>,
  fov_matrix: Matrix4<GLfloat>,
  translation_matrix: Matrix4<GLfloat>,
  rotation_matrix: Matrix4<GLfloat>,
  lateral_rotation: angle::Rad<GLfloat>,
  // OpenGL shader "program" id.
  shader_program: u32,
<<<<<<< HEAD
  // OpenGL Vertex Array Object id(s).
  render_vertex_array: u32,
  selection_vertex_array: u32,
  // OpenGL Vertex Buffer Object id(s).
  render_vertex_buffer: u32,
  selection_vertex_buffer: u32,

  load_stopwatch: stopwatch::Stopwatch,
  load_construct_stopwatch: stopwatch::Stopwatch,
  key_press_stopwatch: stopwatch::Stopwatch,
  key_release_stopwatch: stopwatch::Stopwatch,
  mouse_move_stopwatch: stopwatch::Stopwatch,
  mouse_press_stopwatch: stopwatch::Stopwatch,
  update_projection_stopwatch: stopwatch::Stopwatch,
  render_selection_stopwatch: stopwatch::Stopwatch,
  update_stopwatch: stopwatch::Stopwatch,
  render_stopwatch: stopwatch::Stopwatch,
=======
  texture_shader: u32,

  // Is LMB pressed?
  is_mouse_pressed: bool,

  font: fontloader::FontLoader,

  timers: stopwatch::TimerSet,
>>>>>>> a1cbafdd
}

// Create a 3D translation matrix.
pub fn translate(t: Vector3<GLfloat>) -> Matrix4<GLfloat> {
  Matrix4::new(
    1.0, 0.0, 0.0, 0.0,
    0.0, 1.0, 0.0, 0.0,
    0.0, 0.0, 1.0, 0.0,
    t.x, t.y, t.z, 1.0,
  )
}

// Create a 3D perspective initialization matrix.
pub fn perspective(fovy: GLfloat, aspect: GLfloat, near: GLfloat, far: GLfloat) -> Matrix4<GLfloat> {
  Matrix4::new(
    fovy / aspect, 0.0, 0.0,                              0.0,
    0.0,          fovy, 0.0,                              0.0,
    0.0,           0.0, (near + far) / (near - far),     -1.0,
    0.0,           0.0, 2.0 * near * far / (near - far),  0.0,
  )
}

#[inline]
// Create a XY symmetric ortho matrix.
pub fn sortho(dx: GLfloat, dy: GLfloat, near: GLfloat, far: GLfloat) -> Matrix4<GLfloat> {
  projection::ortho(-dx, dx, -dy, dy, near, far)
}

// Create a matrix from a rotation around an arbitrary axis
pub fn from_axis_angle<S: BaseFloat>(axis: Vector3<S>, angle: angle::Rad<S>) -> Matrix4<S> {
    let (s, c) = angle::sin_cos(angle);
    let _1subc = num::one::<S>() - c;

    Matrix4::new(
        _1subc * axis.x * axis.x + c,
        _1subc * axis.x * axis.y + s * axis.z,
        _1subc * axis.x * axis.z - s * axis.y,
        num::zero(),

        _1subc * axis.x * axis.y - s * axis.z,
        _1subc * axis.y * axis.y + c,
        _1subc * axis.y * axis.z + s * axis.x,
        num::zero(),

        _1subc * axis.x * axis.z + s * axis.y,
        _1subc * axis.y * axis.z - s * axis.x,
        _1subc * axis.z * axis.z + c,
        num::zero(),

        num::zero(),
        num::zero(),
        num::zero(),
        num::one(),
    )
}

#[allow(non_snake_case_functions)]
pub unsafe fn glGetAttribLocation(shader_program: GLuint, name: &str) -> GLint {
  name.with_c_str(|ptr| gl::GetAttribLocation(shader_program, ptr))
}

impl Game<GameWindowSDL2> for App {
  fn key_press(&mut self, _: &mut GameWindowSDL2, args: &KeyPressArgs) {
    time!(&self.timers, "event.key_press", || unsafe {
      match args.key {
        piston::keyboard::A => {
          self.walk(-Vector3::unit_x());
        },
        piston::keyboard::D => {
          self.walk(Vector3::unit_x());
        },
        piston::keyboard::LShift => {
          self.walk(-Vector3::unit_y());
        },
        piston::keyboard::Space => {
          if !self.jumping {
            self.jumping = true;
            // this 0.3 is duplicated in a few places
            self.camera_accel.y = self.camera_accel.y + 0.3;
          }
        },
        piston::keyboard::W => {
          self.walk(-Vector3::unit_z());
        },
        piston::keyboard::S => {
          self.walk(Vector3::unit_z());
        },
        piston::keyboard::Left =>
          self.rotate_lateral(angle::rad(3.14 / 12.0 as GLfloat)),
        piston::keyboard::Right =>
          self.rotate_lateral(angle::rad(-3.14 / 12.0 as GLfloat)),
        piston::keyboard::Up =>
          self.rotate_vertical(angle::rad(3.14/12.0 as GLfloat)),
        piston::keyboard::Down =>
          self.rotate_vertical(angle::rad(-3.14/12.0 as GLfloat)),
        _ => {},
      }
    })
  }

  fn key_release(&mut self, _: &mut GameWindowSDL2, args: &KeyReleaseArgs) {
    time!(&self.timers, "event.key_release", || {
      match args.key {
        // accelerations are negated from those in key_press.
        piston::keyboard::A => {
          self.walk(Vector3::unit_x());
        },
        piston::keyboard::D => {
          self.walk(-Vector3::unit_x());
        },
        piston::keyboard::LShift => {
          self.walk(Vector3::unit_y());
        },
        piston::keyboard::Space => {
          if self.jumping {
            self.jumping = false;
            // this 0.3 is duplicated in a few places
            self.camera_accel.y = self.camera_accel.y - 0.3;
          }
        },
        piston::keyboard::W => {
          self.walk(Vector3::unit_z());
        },
        piston::keyboard::S => {
          self.walk(-Vector3::unit_z());
        },
        _ => { }
      }
    })
  }

  #[inline]
  fn mouse_move(&mut self, w: &mut GameWindowSDL2, args: &MouseMoveArgs) {
    time!(&self.timers, "event.mouse_move", || unsafe {
      let (cx, cy) = (WINDOW_WIDTH as f32 / 2.0, WINDOW_HEIGHT as f32 / 2.0);
      // args.y = h - args.y;
      // dy = args.y - cy;
      //  => dy = cy - args.y;
      let (dx, dy) = (args.x as f32 - cx, cy - args.y as f32);
      let (rx, ry) = (dx * -3.14 / 1024.0, dy * 3.14 / 1024.0);
      self.rotate_lateral(angle::rad(rx));
      self.rotate_vertical(angle::rad(ry));

      mouse::warp_mouse_in_window(&w.render_window.window, WINDOW_WIDTH as i32 / 2, WINDOW_HEIGHT as i32 / 2);
    })
  }

<<<<<<< HEAD
  fn mouse_press(&mut self, args: &MousePressArgs) {
    unsafe {
      let mut watch = self.mouse_press_stopwatch;
      watch.timed(|| {
        match args.button {
          piston::mouse::Left => {
            match self.block_at_screen(
                    self.mouse_position.x as i32,
                    (WINDOW_HEIGHT as f64 - self.mouse_position.y) as i32
                  ) {
              None => { },
              Some(block_index) => {
                if block_index > 0 {
                  self.remove_block(block_index);
                }
              }
            }
          },
          piston::mouse::Right => {
            match self.block_at_screen(
                    self.mouse_position.x as i32,
                    (WINDOW_HEIGHT as f64 - self.mouse_position.y) as i32
                  ) {
              None => { },
              Some(block_index) => {
                if block_index > 0 { 
                  let block = self.world_data[block_index];
                  self.place_block(&(block.low_corner + Vector3::unit_y()), &(block.high_corner + Vector3::unit_y()), Dirt, true);
                }
              }
            }
          },
          _ => { }
        }
      });
      self.mouse_press_stopwatch = watch;
=======
  fn mouse_press(&mut self, _: &mut GameWindowSDL2, args: &MousePressArgs) {
    time!(&self.timers, "event.mouse_press", || {
      match args.button {
        piston::mouse::Left => {
          self.is_mouse_pressed = true;
        },
        _ => { }
      }
    })
  }

  fn mouse_release(&mut self, _: &mut GameWindowSDL2, args: &MouseReleaseArgs) {
    match args.button {
      piston::mouse::Left => {
        self.is_mouse_pressed = false;
      },
      _ => {}
>>>>>>> a1cbafdd
    }
  }

  fn load(&mut self) {
    time!(&self.timers, "load", || {
      mouse::show_cursor(false);

      gl::FrontFace(gl::CCW);
      gl::CullFace(gl::BACK);
      gl::Enable(gl::CULL_FACE);

      gl::Enable(gl::BLEND);
      gl::BlendFunc(gl::SRC_ALPHA, gl::ONE_MINUS_SRC_ALPHA);

      gl::Enable(gl::LINE_SMOOTH);
      gl::LineWidth(2.5);

      gl::Enable(gl::DEPTH_TEST);
      gl::DepthFunc(gl::LESS);
      gl::ClearDepth(100.0);
      gl::ClearColor(0.0, 0.0, 0.0, 1.0);

      unsafe {
        self.set_up_shaders();

        // initialize the projection matrix
        self.fov_matrix = perspective(3.14/3.0, 4.0/3.0, 0.1, 100.0);
        self.translate(Vector3::new(0.0, 4.0, 10.0));
        self.update_projection();
      }

      let timers = &self.timers;

<<<<<<< HEAD


      gl::BindVertexArray(self.selection_vertex_array);
      gl::BindBuffer(gl::ARRAY_BUFFER, self.selection_vertex_buffer);

      unsafe {
        gl::BufferData(
          gl::ARRAY_BUFFER,
          (MAX_WORLD_SIZE * TRIANGLE_VERTICES_PER_BLOCK * mem::size_of::<Vertex>()) as GLsizeiptr,
          ptr::null(),
          gl::DYNAMIC_DRAW,
        );
      }

      self.selection_triangles = GLBuffer::new(
        self.selection_vertex_array,
        self.selection_vertex_buffer,
        0,
        MAX_WORLD_SIZE * TRIANGLE_VERTICES_PER_BLOCK
      );

      gl::BindVertexArray(self.render_vertex_array);
      gl::BindBuffer(gl::ARRAY_BUFFER, self.render_vertex_buffer);

      unsafe {
        gl::BufferData(
          gl::ARRAY_BUFFER,
          (MAX_WORLD_SIZE * RENDER_VERTICES_PER_BLOCK * mem::size_of::<Vertex>()) as GLsizeiptr,
          ptr::null(),
          gl::DYNAMIC_DRAW,
        );
      }

      self.triangles = GLBuffer::new(
        self.render_vertex_array,
        self.render_vertex_buffer,
        0,
        MAX_WORLD_SIZE * TRIANGLE_VERTICES_PER_BLOCK,
      );

      self.outlines = GLBuffer::new(
        self.render_vertex_array,
        self.render_vertex_buffer,
        MAX_WORLD_SIZE * TRIANGLE_VERTICES_PER_BLOCK,
        (MAX_WORLD_SIZE * LINE_VERTICES_PER_BLOCK),
      );

    });
    self.load_stopwatch = watch;

          let mut watch = self.load_construct_stopwatch;
      watch.timed(|| {
        let mut i;
        // dirt block
        i = -1;
        while i <= 1 {
          let mut j = -1i;
          while j <= 1 {
            let (x1, y1, z1) = (3.0 + i as GLfloat, 6.0, 0.0 + j as GLfloat);
            let (x2, y2, z2) = (4.0 + i as GLfloat, 7.0, 1.0 + j as GLfloat);
            self.place_block(&Vector3::new(x1, y1, z1), &Vector3::new(x2, y2, z2), Dirt, false);
            j += 1;
=======
      timers.time("load.construct", || {
        // low dirt block
        for i in range_inclusive(-1i, 1) {
          for j in range_inclusive(-1i, 1) {
            let (x1, y1, z1) = (3.0 + i as GLfloat, 6.0, 0.0 + j as GLfloat);
            let (x2, y2, z2) = (4.0 + i as GLfloat, 7.0, 1.0 + j as GLfloat);
            self.world_data.grow(1, &Block::new(Vector3::new(x1, y1, z1), Vector3::new(x2, y2, z2), Dirt));
          }
        }
        // high dirt block
        for i in range_inclusive(-1i, 1) {
          for j in range_inclusive(-1i, 1) {
            let (x1, y1, z1) = (0.0 + i as GLfloat, 12.0, 5.0 + j as GLfloat);
            let (x2, y2, z2) = (1.0 + i as GLfloat, 13.0, 6.0 + j as GLfloat);
            self.world_data.grow(1, &Block::new(Vector3::new(x1, y1, z1), Vector3::new(x2, y2, z2), Dirt));
>>>>>>> a1cbafdd
          }
        }
        // ground
        for i in range_inclusive(-32i, 32) {
          for j in range_inclusive(-32i, 32) {
            let (x1, y1, z1) = (i as GLfloat - 0.5, 0.0, j as GLfloat - 0.5);
            let (x2, y2, z2) = (i as GLfloat + 0.5, 1.0, j as GLfloat + 0.5);
<<<<<<< HEAD
            self.place_block(&Vector3::new(x1, y1, z1), &Vector3::new(x2, y2, z2), Grass, false);
            j += 1;
=======
            self.world_data.grow(1, &Block::new(Vector3::new(x1, y1, z1), Vector3::new(x2, y2, z2), Grass));
>>>>>>> a1cbafdd
          }
        }
        // front wall
        for i in range_inclusive(-32i, 32) {
          for j in range_inclusive(0i, 32) {
            let (x1, y1, z1) = (i as GLfloat - 0.5, 1.0 + j as GLfloat, -32.0 - 0.5);
            let (x2, y2, z2) = (i as GLfloat + 0.5, 2.0 + j as GLfloat, -32.0 + 0.5);
<<<<<<< HEAD
            self.place_block(&Vector3::new(x1, y1, z1), &Vector3::new(x2, y2, z2), Stone, false);
            j += 1;
=======
            self.world_data.grow(1, &Block::new(Vector3::new(x1, y1, z1), Vector3::new(x2, y2, z2), Stone));
>>>>>>> a1cbafdd
          }
        }
        // back wall
        for i in range_inclusive(-32i, 32) {
          for j in range_inclusive(0i, 32) {
            let (x1, y1, z1) = (i as GLfloat - 0.5, 1.0 + j as GLfloat, 32.0 - 0.5);
            let (x2, y2, z2) = (i as GLfloat + 0.5, 2.0 + j as GLfloat, 32.0 + 0.5);
<<<<<<< HEAD
            self.place_block(&Vector3::new(x1, y1, z1), &Vector3::new(x2, y2, z2), Stone, false);
            j += 1;
=======
            self.world_data.grow(1, &Block::new(Vector3::new(x1, y1, z1), Vector3::new(x2, y2, z2), Stone));
>>>>>>> a1cbafdd
          }
        }
        // left wall
        for i in range_inclusive(-32i, 32) {
          for j in range_inclusive(0i, 32) {
            let (x1, y1, z1) = (-32.0 - 0.5, 1.0 + j as GLfloat, i as GLfloat - 0.5);
            let (x2, y2, z2) = (-32.0 + 0.5, 2.0 + j as GLfloat, i as GLfloat + 0.5);
<<<<<<< HEAD
            self.place_block(&Vector3::new(x1, y1, z1), &Vector3::new(x2, y2, z2), Stone, false);
            j += 1;
=======
            self.world_data.grow(1, &Block::new(Vector3::new(x1, y1, z1), Vector3::new(x2, y2, z2), Stone));
>>>>>>> a1cbafdd
          }
        }
        // right wall
        for i in range_inclusive(-32i, 32) {
          for j in range_inclusive(0i, 32) {
            let (x1, y1, z1) = (32.0 - 0.5, 1.0 + j as GLfloat, i as GLfloat - 0.5);
            let (x2, y2, z2) = (32.0 + 0.5, 2.0 + j as GLfloat, i as GLfloat + 0.5);
<<<<<<< HEAD
            self.place_block(&Vector3::new(x1, y1, z1), &Vector3::new(x2, y2, z2), Stone, false);
            j += 1;
=======
            self.world_data.grow(1, &Block::new(Vector3::new(x1, y1, z1), Vector3::new(x2, y2, z2), Stone));
>>>>>>> a1cbafdd
          }
        }
      });
<<<<<<< HEAD
      self.load_construct_stopwatch = watch;
=======

      unsafe {
        self.selection_triangles = GLBuffer::new(
          self.shader_program,
          [ VertexAttribData::new("position", 3),
            VertexAttribData::new("in_color", 4),
          ],
          self.world_data.len() * TRIANGLE_VERTICES_PER_BLOCK,
        );

        self.world_triangles = GLBuffer::new(
          self.shader_program,
          [ VertexAttribData::new("position", 3),
            VertexAttribData::new("in_color", 4),
          ],
          self.world_data.len() * TRIANGLE_VERTICES_PER_BLOCK,
        );

        self.outlines = GLBuffer::new(
          self.shader_program,
          [ VertexAttribData::new("position", 3),
            VertexAttribData::new("in_color", 4),
          ],
          self.world_data.len() * LINE_VERTICES_PER_BLOCK,
        );

        self.hud_triangles = GLBuffer::new(
          self.shader_program,
          [ VertexAttribData::new("position", 3),
            VertexAttribData::new("in_color", 4),
          ],
          16 * VERTICES_PER_TRIANGLE,
        );

        self.texture_triangles = GLBuffer::new(
          self.texture_shader,
          [ VertexAttribData::new("position", 2),
            VertexAttribData::new("texture_position", 2),
          ],
          8 * VERTICES_PER_TRIANGLE,
        );

        self.make_textures();
        self.make_world_render_data();
        self.make_hud();
      }
    })
>>>>>>> a1cbafdd
  }

  fn update(&mut self, _: &mut GameWindowSDL2, _: &UpdateArgs) {
    time!(&self.timers, "update", || unsafe {
      if self.jumping {
        if self.jump_fuel > 0 {
          self.jump_fuel -= 1;
        } else {
          // this code is duplicated in a few places
          self.jumping = false;
          self.camera_accel.y = self.camera_accel.y - 0.3;
        }
      }

      let dP = self.camera_speed;
      if dP.x != 0.0 {
        self.translate(Vector3::new(dP.x, 0.0, 0.0));
      }
      if dP.y != 0.0 {
        self.translate(Vector3::new(0.0, dP.y, 0.0));
      }
      if dP.z != 0.0 {
        self.translate(Vector3::new(0.0, 0.0, dP.z));
      }

      let dV = Matrix3::from_axis_angle(&Vector3::unit_y(), self.lateral_rotation).mul_v(&self.camera_accel);
      self.camera_speed = self.camera_speed + dV;
      // friction
      self.camera_speed = self.camera_speed * Vector3::new(0.7, 0.99, 0.7);

      // Block deletion
      if self.is_mouse_pressed {
        time!(&self.timers, "update.delete_block", || unsafe {
          self
            .block_at_screen(WINDOW_WIDTH as i32 / 2, WINDOW_HEIGHT as i32 / 2)
            .map(|block_index| {
              assert!(block_index < self.world_data.len());
              self.world_data.swap_remove(block_index);
              self.world_triangles.swap_remove(TRIANGLE_VERTICES_PER_BLOCK, block_index);
              self.outlines.swap_remove(LINE_VERTICES_PER_BLOCK, block_index);
              self.selection_triangles.swap_remove(TRIANGLE_VERTICES_PER_BLOCK, block_index);
            });
        })
      }
    })
  }

  fn render(&mut self, _: &mut GameWindowSDL2, _: &RenderArgs) {
    time!(&self.timers, "render", || unsafe {
      // draw the world
      gl::Clear(gl::COLOR_BUFFER_BIT | gl::DEPTH_BUFFER_BIT);
      self.world_triangles.draw(gl::TRIANGLES);
      self.outlines.draw(gl::LINES);

      // draw the hud
      self.set_projection(&self.hud_matrix);
      self.hud_triangles.draw(gl::TRIANGLES);
      self.update_projection();

      // draw textures
      gl::UseProgram(self.texture_shader);
      let mut i = 0u;
      for tex in self.textures.iter() {
        gl::BindTexture(gl::TEXTURE_2D, *tex);
        self.texture_triangles.draw_slice(gl::TRIANGLES, i * 6, 6);
        i += 1;
      }
      gl::UseProgram(self.shader_program);
    })
  }
}

#[inline]
fn mask(mask: u32, i: u32) -> u32 {
  (i & mask) >> (mask as uint).trailing_zeros()
}

fn selection_color(i: u32) -> Color4<GLfloat> {
  assert!(i < 0xFF000000, "too many items for selection buffer");
  let ret = Color4::new(
    &(mask(0x00FF0000, i) as GLfloat / 255.0),
    &(mask(0x0000FF00, i) as GLfloat / 255.0),
    &(mask(0x000000FF, i) as GLfloat / 255.0),
    &0.0,
  );
  assert!(ret.r >= 0.0);
  assert!(ret.r <= 1.0);
  assert!(ret.g >= 0.0);
  assert!(ret.g <= 1.0);
  assert!(ret.b >= 0.0);
  assert!(ret.b <= 1.0);
  ret
}


impl App {
  pub unsafe fn new() -> App {
    App {
      world_data: Vec::new(),
      block_count: 0 as u32,
      block_id_to_index: HashMap::<u32, uint>::new(),
      camera_position: Vector3::zero(),
      camera_speed: Vector3::zero(),
      camera_accel: Vector3::new(0.0, -0.1, 0.0),
      jump_fuel: 0,
      jumping: false,
      world_triangles: GLBuffer::null(),
      outlines: GLBuffer::null(),
      hud_triangles: GLBuffer::null(),
      selection_triangles: GLBuffer::null(),
      texture_triangles: GLBuffer::null(),
      textures: Vec::new(),
      hud_matrix: translate(Vector3::new(0.0, 0.0, -1.0)) * sortho(WINDOW_WIDTH as f32 / WINDOW_HEIGHT as f32, 1.0, -1.0, 1.0),
      fov_matrix: Matrix4::identity(),
      translation_matrix: Matrix4::identity(),
      rotation_matrix: Matrix4::identity(),
      lateral_rotation: angle::rad(0.0),
      shader_program: -1 as u32,
<<<<<<< HEAD
      render_vertex_array: -1 as u32,
      selection_vertex_array: -1 as u32,
      render_vertex_buffer: -1 as u32,
      selection_vertex_buffer: -1 as u32,
      load_stopwatch: stopwatch::Stopwatch::new(),
      load_construct_stopwatch: stopwatch::Stopwatch::new(),
      key_press_stopwatch: stopwatch::Stopwatch::new(),
      key_release_stopwatch: stopwatch::Stopwatch::new(),
      mouse_move_stopwatch: stopwatch::Stopwatch::new(),
      mouse_press_stopwatch: stopwatch::Stopwatch::new(),
      update_projection_stopwatch: stopwatch::Stopwatch::new(),
      render_selection_stopwatch: stopwatch::Stopwatch::new(),
      update_stopwatch: stopwatch::Stopwatch::new(),
      render_stopwatch: stopwatch::Stopwatch::new(),
=======
      texture_shader: -1 as u32,
      is_mouse_pressed: false,
      font: fontloader::FontLoader::new(),
      timers: stopwatch::TimerSet::new(),
>>>>>>> a1cbafdd
    }
  }

  pub unsafe fn set_up_shaders(&mut self) {
    let ivs = compile_shader(ID_VS_SRC, gl::VERTEX_SHADER);
    let txs = compile_shader(TX_SRC, gl::FRAGMENT_SHADER);
    self.texture_shader = link_program(ivs, txs);
    gl::UseProgram(self.texture_shader);

    let vs = compile_shader(VS_SRC, gl::VERTEX_SHADER);
    let fs = compile_shader(FS_SRC, gl::FRAGMENT_SHADER);
    self.shader_program = link_program(vs, fs);
    gl::UseProgram(self.shader_program);
  }

<<<<<<< HEAD
  pub fn update_projection(&mut self) {
    let mut watch = self.update_projection_stopwatch;
    watch.timed(|| {
      unsafe {
        let loc = gl::GetUniformLocation(self.shader_program, "proj_matrix".to_c_str().unwrap());
        if loc == -1 {
          println!("couldn't read matrix");
        } else {
          let projection = self.fov_matrix * self.rotation_matrix * self.translation_matrix;
          gl::UniformMatrix4fv(loc, 1, 0, mem::transmute(projection.ptr()));
        }
      }
    });
    self.update_projection_stopwatch = watch;
=======
  pub unsafe fn make_textures(&mut self) {
    let instructions = Vec::from_slice([
            "Use WASD to move, and spacebar to jump.",
            "Use the mouse to look around, and click to remove blocks."
        ]);

    let mut y = 0.99;

    for line in instructions.iter() {
      self.textures.push(self.font.sans.red(*line));

      let (x1, y1) = (-0.97, y - 0.2);
      let (x2, y2) = (0.0, y);
      self.texture_triangles.push([
        TextureVertex::new(x1, y1, 0.0, 0.0),
        TextureVertex::new(x2, y2, 1.0, 1.0),
        TextureVertex::new(x1, y2, 0.0, 1.0),

        TextureVertex::new(x1, y1, 0.0, 0.0),
        TextureVertex::new(x2, y1, 1.0, 0.0),
        TextureVertex::new(x2, y2, 1.0, 1.0),
      ]);
      y -= 0.2;
    }
  }

  // Update the OpenGL vertex data with the world data world_triangles.
  pub unsafe fn make_world_render_data(&mut self) {
    fn selection_color(i: u32) -> Color4<GLfloat> {
      assert!(i < 0xFF000000, "too many items for selection buffer");
      let i = i + 1;
      let ret = Color4::new(
        (mask(0x00FF0000, i) as GLfloat / 255.0),
        (mask(0x0000FF00, i) as GLfloat / 255.0),
        (mask(0x000000FF, i) as GLfloat / 255.0),
        1.0,
      );

      assert!(ret.r >= 0.0);
      assert!(ret.r <= 1.0);
      assert!(ret.g >= 0.0);
      assert!(ret.g <= 1.0);
      assert!(ret.b >= 0.0);
      assert!(ret.b <= 1.0);
      ret
    }

    time!(&self.timers, "render.make_data", || {
      for (i, block) in self.world_data.iter().enumerate() {
        self.world_triangles.push(block.to_colored_triangles());
        self.outlines.push(block.to_outlines());
        self.selection_triangles.push(block.to_triangles(selection_color(i as u32)));
      }
    })
  }

  pub unsafe fn make_hud(&mut self) {
    let cursor_color = Color4::new(0.0, 0.0, 0.0, 0.75);
    self.hud_triangles.push([
      Vertex::new(-0.02, -0.02, 0.0, cursor_color),
      Vertex::new(0.02, 0.02, 0.0, cursor_color),
      Vertex::new(-0.02, 0.02, 0.0, cursor_color),

      Vertex::new(-0.02, -0.02, 0.0, cursor_color),
      Vertex::new(0.02, -0.02, 0.0, cursor_color),
      Vertex::new(0.02, 0.02, 0.0, cursor_color),
    ]);
>>>>>>> a1cbafdd
  }

  pub unsafe fn set_projection(&mut self, m: &Matrix4<GLfloat>) {
    let loc = gl::GetUniformLocation(self.shader_program, "proj_matrix".to_c_str().unwrap());
    if loc == -1 {
      fail!("couldn't read matrix");
    }
    gl::UniformMatrix4fv(loc, 1, 0, mem::transmute(m.ptr()));
  }

  #[inline]
  pub unsafe fn update_projection(&mut self) {
    time!(&self.timers, "update.projection", || {
      self.set_projection(&(self.fov_matrix * self.rotation_matrix * self.translation_matrix));
    })
  }

  #[inline]
  pub fn render_selection(&mut self) {
    time!(&self.timers, "render.render_selection", || {
      gl::Clear(gl::COLOR_BUFFER_BIT | gl::DEPTH_BUFFER_BIT);
      self.selection_triangles.draw(gl::TRIANGLES);
    })
  }

  pub unsafe fn block_at_screen(&mut self, x: i32, y: i32) -> Option<uint> {
      self.render_selection();

      let pixels: Color4<u8> = Color4::new(0, 0, 0, 0);
      gl::ReadPixels(x, y, 1, 1, gl::RGB, gl::UNSIGNED_BYTE, mem::transmute(&pixels));

      let block_id = (pixels.r as uint << 16) | (pixels.g as uint << 8) | (pixels.b as uint << 0);
      // TODO: check if id not in hashmap
      self.block_id_to_index.find(&(block_id as u32)).map(|&x| x)
  }
  
  fn place_block(&mut self, low_corner: &Vector3<GLfloat>, high_corner: &Vector3<GLfloat>, block_type: BlockType, check_collisions: bool) {
    let block = Block::new(low_corner, high_corner, block_type, self.block_count);
    let collided =
      check_collisions &&
      self
        .world_data
        .iter()
        .any(|other_block|
          match intersect(&block, other_block) {
            Intersect(_) => {
              true
            }
            NoIntersect => false,
          }
        );

    if !collided {
      unsafe {
        self.world_data.grow(1, &block);
        self.triangles.push(block.to_colored_triangles());
        self.outlines.push(block.to_outlines());
        self.selection_triangles.push(block.to_triangles(&selection_color(self.block_count)));
        self.block_id_to_index.insert(block.id, self.world_data.len() - 1);
        self.block_count += 1;
      }
    }
  }

  fn remove_block(&mut self, block_index: uint) {
    let block_id = self.world_data[block_index].id;
    // block that will be swapped into block_index in GL buffers after removal
    let swapped_block_id = self.world_data[self.world_data.len() - 1].id;
    unsafe {
      self.world_data.swap_remove(block_index);
      self.triangles.swap_remove(TRIANGLE_VERTICES_PER_BLOCK, block_index);
      self.outlines.swap_remove(LINE_VERTICES_PER_BLOCK, block_index);
      self.selection_triangles.swap_remove(TRIANGLE_VERTICES_PER_BLOCK, block_index);
    }
    self.block_id_to_index.remove(&block_id);
    if block_id != swapped_block_id {
      self.block_id_to_index.insert(swapped_block_id, block_index);
    }
  }

  #[inline]
  pub fn walk(&mut self, da: Vector3<GLfloat>) {
    self.camera_accel = self.camera_accel + da.mul_s(0.2);
  }

<<<<<<< HEAD
  fn construct_player(&mut self, high_corner: &Vector3<GLfloat>) -> Block {
    let low_corner = *high_corner - Vector3::new(0.5, 2.0, 1.0);
    // TODO: this really shouldn't be Stone.
    // TODO: should the ID of this block be -1?
    Block::new(&low_corner, high_corner, Stone, -1 as u32)
  }

  // move the player by a vector
  pub fn translate(&mut self, v: &Vector3<GLfloat>) {
    let constuct_player_high_corner = self.camera_position + *v;
    let player = self.construct_player(&(constuct_player_high_corner));
    let mut collided = false;
    let mut i = 0;
    while i < self.world_data.len() {
      match intersect(&player, &self.world_data[i]) {
        Intersect(stop) => {
          collided = true;
          let d = *v * stop - *v;
          self.camera_speed = self.camera_speed + d;
          break;
        },
        NoIntersect => {}
      }
      i += 1;
    }
=======
  fn construct_player(&self, high_corner: Vector3<GLfloat>) -> Block {
    let low_corner = high_corner - Vector3::new(0.5, 2.0, 1.0);
    // TODO: this really shouldn't be Stone.
    Block::new(low_corner, high_corner, Stone)
  }

  // move the player by a vector
  pub unsafe fn translate(&mut self, v: Vector3<GLfloat>) {
    let player = self.construct_player(self.camera_position + v);

    let mut d_camera_speed : Vector3<GLfloat> = Vector3::new(0.0, 0.0, 0.0);

    let collided =
      self
        .world_data
        .iter()
        .any(|block|
          match intersect(&player, block) {
            Intersect(stop) => {
              d_camera_speed = v*stop - v;
              true
            }
            NoIntersect => false,
          }
        );

    self.camera_speed = self.camera_speed + d_camera_speed;
>>>>>>> a1cbafdd

    if collided {
      if v.y < 0.0 {
        self.jump_fuel = MAX_JUMP_FUEL;
      }
    } else {
      self.camera_position = self.camera_position + v;
      self.translation_matrix = self.translation_matrix * translate(-v);
      self.update_projection();

      if v.y < 0.0 {
        self.jump_fuel = 0;
      }
    }
  }

  #[inline]
  // rotate the player's view.
  pub unsafe fn rotate(&mut self, v: Vector3<GLfloat>, r: angle::Rad<GLfloat>) {
    self.rotation_matrix = self.rotation_matrix * from_axis_angle(v, -r);
    self.update_projection();
  }

  #[inline]
  pub unsafe fn rotate_lateral(&mut self, r: angle::Rad<GLfloat>) {
    self.lateral_rotation = self.lateral_rotation + r;
    self.rotate(Vector3::unit_y(), r);
  }

  #[inline]
  pub unsafe fn rotate_vertical(&mut self, r: angle::Rad<GLfloat>) {
    let axis = self.right();
    self.rotate(axis, r);
  }

  // axes

  // Return the "right" axis (i.e. the x-axis rotated to match you).
  pub fn right(&self) -> Vector3<GLfloat> {
    return Matrix3::from_axis_angle(&Vector3::unit_y(), self.lateral_rotation).mul_v(&Vector3::unit_x());
  }

  // Return the "forward" axis (i.e. the z-axis rotated to match you).
  pub fn forward(&self) -> Vector3<GLfloat> {
    return Matrix3::from_axis_angle(&Vector3::unit_y(), self.lateral_rotation).mul_v(&-Vector3::unit_z());
  }

  pub unsafe fn drop(&mut self) {
    if self.textures.len() > 0 {
      gl::DeleteTextures(self.textures.len() as i32, &self.textures[0]);
    }
  }
}

// Shader sources
static VS_SRC: &'static str =
r"#version 150
uniform mat4 proj_matrix;

in  vec3 position;
in  vec4 in_color;
out vec4 color;

void main() {
  gl_Position = proj_matrix * vec4(position, 1.0);
  color = in_color;
}";

static FS_SRC: &'static str =
r"#version 150
in  vec4 color;
void main() {
  gl_FragColor = color;
}";

static ID_VS_SRC: &'static str =
r"#version 150
in  vec2 position;
in  vec2 texture_position;
out vec2 tex_position;
void main() {
  tex_position = texture_position;
  gl_Position = vec4(position, -1.0, 1.0);
}";

static TX_SRC: &'static str =
r"#version 150
in vec2 tex_position;

uniform sampler2D texture_in;

void main(){
  gl_FragColor = texture(texture_in, vec2(tex_position.x, 1.0 - tex_position.y));
}
";

fn compile_shader(src: &str, ty: GLenum) -> GLuint {
    let shader = gl::CreateShader(ty);
    unsafe {
        // Attempt to compile the shader
        src.with_c_str(|ptr| gl::ShaderSource(shader, 1, &ptr, ptr::null()));
        gl::CompileShader(shader);

        // Get the compile status
        let mut status = gl::FALSE as GLint;
        gl::GetShaderiv(shader, gl::COMPILE_STATUS, &mut status);

        // Fail on error
        if status != (gl::TRUE as GLint) {
            let mut len = 0;
            gl::GetShaderiv(shader, gl::INFO_LOG_LENGTH, &mut len);
            let mut buf = Vec::from_elem(len as uint - 1, 0u8); // subtract 1 to skip the trailing null character
            gl::GetShaderInfoLog(shader, len, ptr::mut_null(), buf.as_mut_ptr() as *mut GLchar);
            fail!("{}", str::from_utf8(buf.slice(0, buf.len())).expect("ShaderInfoLog not valid utf8"));
        }
    }
    shader
}

fn link_program(vs: GLuint, fs: GLuint) -> GLuint {
    let program = gl::CreateProgram();

    gl::AttachShader(program, vs);
    gl::AttachShader(program, fs);
    gl::LinkProgram(program);

    unsafe {
        // Get the link status
        let mut status = gl::FALSE as GLint;
        gl::GetProgramiv(program, gl::LINK_STATUS, &mut status);

        // Fail on error
        if status != (gl::TRUE as GLint) {
            let mut len: GLint = 0;
            gl::GetProgramiv(program, gl::INFO_LOG_LENGTH, &mut len);
            let mut buf = Vec::from_elem(len as uint - 1, 0u8); // subtract 1 to skip the trailing null character
            gl::GetProgramInfoLog(program, len, ptr::mut_null(), buf.as_mut_ptr() as *mut GLchar);
            fail!("{}", str::from_utf8(buf.slice(0, buf.len())).expect("ProgramInfoLog not valid utf8"));
        }
    }

    program
}

#[allow(dead_code)]
unsafe fn println_c_str(str: *const u8) {
  let mut str = str;
  loop {
    let c = *str as char;
    if c == '\0' {
      println!("");
      return;
    }
    print!("{:c}", c);
    str = str.offset(1);
  }
}

#[allow(dead_code)]
fn main() {
  println!("starting");

  let mut window = GameWindowSDL2::new(
    GameWindowSettings {
      title: "playform".to_string(),
      size: [WINDOW_WIDTH, WINDOW_HEIGHT],
      fullscreen: false,
      exit_on_esc: false,
    }
  );

  let opengl_version = gl::GetString(gl::VERSION);
  let glsl_version = gl::GetString(gl::SHADING_LANGUAGE_VERSION);
  print!("OpenGL version: ");
  unsafe { println_c_str(opengl_version); }
  print!("GLSL version: ");
  unsafe { println_c_str(glsl_version); }
  println!("");

  let mut app = unsafe { App::new() };
  app.run(&mut window, &GameIteratorSettings {
    updates_per_second: 30,
    max_frames_per_second: 60,
  });

  println!("finished!");
  println!("");
  println!("runtime stats:");
<<<<<<< HEAD
  print_stopwatch("load_stopwatch", &app.load_stopwatch);
  print_stopwatch("load_construct_stopwatch", &app.load_construct_stopwatch);
  print_stopwatch("key_press_stopwatch", &app.key_press_stopwatch);
  print_stopwatch("key_release_stopwatch", &app.key_release_stopwatch);
  print_stopwatch("mouse_move_stopwatch", &app.mouse_move_stopwatch);
  print_stopwatch("mouse_press_stopwatch", &app.mouse_press_stopwatch);
  print_stopwatch("update_projection_stopwatch", &app.update_projection_stopwatch);
  print_stopwatch("render_selection_stopwatch", &app.render_selection_stopwatch);
  print_stopwatch("update_stopwatch", &app.update_stopwatch);
  print_stopwatch("render_stopwatch", &app.render_stopwatch);
=======

  app.timers.print();
>>>>>>> a1cbafdd
}<|MERGE_RESOLUTION|>--- conflicted
+++ resolved
@@ -47,25 +47,24 @@
 static TRIANGLE_VERTICES_PER_BLOCK: uint = TRIANGLES_PER_BLOCK * VERTICES_PER_TRIANGLE;
 static LINE_VERTICES_PER_BLOCK: uint = LINES_PER_BLOCK * VERTICES_PER_LINE;
 
-<<<<<<< HEAD
 static MAX_WORLD_SIZE: uint = 100000;
 
-#[deriving(Clone)]
-pub struct Color4<T> { r: T, g: T, b: T, a: T }
-
-impl<T: Clone> Color4<T> {
-  fn new(r: &T, g: &T, b: &T, a: &T) -> Color4<T> {
-    Color4 {
-      r: r.clone(),
-      g: g.clone(),
-      b: b.clone(),
-      a: a.clone(),
-    }
-  }
-}
-=======
 static MAX_JUMP_FUEL: uint = 4;
->>>>>>> a1cbafdd
+
+// #[deriving(Clone)]
+// pub struct Color4<T> { r: T, g: T, b: T, a: T }
+
+// impl<T: Clone> Color4<T> {
+//   fn new(r: &T, g: &T, b: &T, a: &T) -> Color4<T> {
+//     Color4 {
+//       r: r.clone(),
+//       g: g.clone(),
+//       b: b.clone(),
+//       a: a.clone(),
+//     }
+//   }
+// }
+
 
 #[deriving(Clone)]
 // Rendering vertex: position and color.
@@ -318,11 +317,7 @@
 }
 
 impl Block {
-<<<<<<< HEAD
-  fn new(low_corner: &Vector3<GLfloat>, high_corner: &Vector3<GLfloat>, block_type: BlockType, id: u32) -> Block {
-=======
-  fn new(low_corner: Vector3<GLfloat>, high_corner: Vector3<GLfloat>, block_type: BlockType) -> Block {
->>>>>>> a1cbafdd
+  fn new(low_corner: Vector3<GLfloat>, high_corner: Vector3<GLfloat>, block_type: BlockType, id: u32) -> Block {
     Block {
       low_corner: low_corner.clone(),
       high_corner: high_corner.clone(),
@@ -402,15 +397,11 @@
 
 pub struct App {
   world_data: Vec<Block>,
-<<<<<<< HEAD
   // number of blocks that have been created. Used to assign block ids
   block_count: u32,
   // mapping of block_id to the block's index in OpenGL buffers
   block_id_to_index: HashMap<u32, uint>,
-  // position; world coordinates
-=======
   // position; units are world coordinates
->>>>>>> a1cbafdd
   camera_position: Vector3<GLfloat>,
   // speed; units are world coordinates
   camera_speed: Vector3<GLfloat>,
@@ -436,7 +427,6 @@
   lateral_rotation: angle::Rad<GLfloat>,
   // OpenGL shader "program" id.
   shader_program: u32,
-<<<<<<< HEAD
   // OpenGL Vertex Array Object id(s).
   render_vertex_array: u32,
   selection_vertex_array: u32,
@@ -444,17 +434,6 @@
   render_vertex_buffer: u32,
   selection_vertex_buffer: u32,
 
-  load_stopwatch: stopwatch::Stopwatch,
-  load_construct_stopwatch: stopwatch::Stopwatch,
-  key_press_stopwatch: stopwatch::Stopwatch,
-  key_release_stopwatch: stopwatch::Stopwatch,
-  mouse_move_stopwatch: stopwatch::Stopwatch,
-  mouse_press_stopwatch: stopwatch::Stopwatch,
-  update_projection_stopwatch: stopwatch::Stopwatch,
-  render_selection_stopwatch: stopwatch::Stopwatch,
-  update_stopwatch: stopwatch::Stopwatch,
-  render_stopwatch: stopwatch::Stopwatch,
-=======
   texture_shader: u32,
 
   // Is LMB pressed?
@@ -463,7 +442,6 @@
   font: fontloader::FontLoader,
 
   timers: stopwatch::TimerSet,
->>>>>>> a1cbafdd
 }
 
 // Create a 3D translation matrix.
@@ -611,50 +589,23 @@
     })
   }
 
-<<<<<<< HEAD
-  fn mouse_press(&mut self, args: &MousePressArgs) {
-    unsafe {
-      let mut watch = self.mouse_press_stopwatch;
-      watch.timed(|| {
-        match args.button {
-          piston::mouse::Left => {
-            match self.block_at_screen(
-                    self.mouse_position.x as i32,
-                    (WINDOW_HEIGHT as f64 - self.mouse_position.y) as i32
-                  ) {
-              None => { },
-              Some(block_index) => {
-                if block_index > 0 {
-                  self.remove_block(block_index);
-                }
-              }
-            }
-          },
-          piston::mouse::Right => {
-            match self.block_at_screen(
-                    self.mouse_position.x as i32,
-                    (WINDOW_HEIGHT as f64 - self.mouse_position.y) as i32
-                  ) {
-              None => { },
-              Some(block_index) => {
-                if block_index > 0 { 
-                  let block = self.world_data[block_index];
-                  self.place_block(&(block.low_corner + Vector3::unit_y()), &(block.high_corner + Vector3::unit_y()), Dirt, true);
-                }
-              }
-            }
-          },
-          _ => { }
-        }
-      });
-      self.mouse_press_stopwatch = watch;
-=======
   fn mouse_press(&mut self, _: &mut GameWindowSDL2, args: &MousePressArgs) {
     time!(&self.timers, "event.mouse_press", || {
       match args.button {
         piston::mouse::Left => {
           self.is_mouse_pressed = true;
         },
+        piston::mouse::Right => {
+          match self.block_at_screen(WINDOW_WIDTH as i32 / 2, WINDOW_HEIGHT as i32 / 2) {
+            None => { },
+            Some(block_index) => {
+              if block_index > 0 { 
+                let block = self.world_data[block_index];
+                self.place_block(block.low_corner + Vector3::unit_y(), block.high_corner + Vector3::unit_y(), Dirt, true);
+              }
+            }
+          }
+        }
         _ => { }
       }
     })
@@ -666,7 +617,6 @@
         self.is_mouse_pressed = false;
       },
       _ => {}
->>>>>>> a1cbafdd
     }
   }
 
@@ -700,77 +650,13 @@
 
       let timers = &self.timers;
 
-<<<<<<< HEAD
-
-
-      gl::BindVertexArray(self.selection_vertex_array);
-      gl::BindBuffer(gl::ARRAY_BUFFER, self.selection_vertex_buffer);
-
-      unsafe {
-        gl::BufferData(
-          gl::ARRAY_BUFFER,
-          (MAX_WORLD_SIZE * TRIANGLE_VERTICES_PER_BLOCK * mem::size_of::<Vertex>()) as GLsizeiptr,
-          ptr::null(),
-          gl::DYNAMIC_DRAW,
-        );
-      }
-
-      self.selection_triangles = GLBuffer::new(
-        self.selection_vertex_array,
-        self.selection_vertex_buffer,
-        0,
-        MAX_WORLD_SIZE * TRIANGLE_VERTICES_PER_BLOCK
-      );
-
-      gl::BindVertexArray(self.render_vertex_array);
-      gl::BindBuffer(gl::ARRAY_BUFFER, self.render_vertex_buffer);
-
-      unsafe {
-        gl::BufferData(
-          gl::ARRAY_BUFFER,
-          (MAX_WORLD_SIZE * RENDER_VERTICES_PER_BLOCK * mem::size_of::<Vertex>()) as GLsizeiptr,
-          ptr::null(),
-          gl::DYNAMIC_DRAW,
-        );
-      }
-
-      self.triangles = GLBuffer::new(
-        self.render_vertex_array,
-        self.render_vertex_buffer,
-        0,
-        MAX_WORLD_SIZE * TRIANGLE_VERTICES_PER_BLOCK,
-      );
-
-      self.outlines = GLBuffer::new(
-        self.render_vertex_array,
-        self.render_vertex_buffer,
-        MAX_WORLD_SIZE * TRIANGLE_VERTICES_PER_BLOCK,
-        (MAX_WORLD_SIZE * LINE_VERTICES_PER_BLOCK),
-      );
-
-    });
-    self.load_stopwatch = watch;
-
-          let mut watch = self.load_construct_stopwatch;
-      watch.timed(|| {
-        let mut i;
-        // dirt block
-        i = -1;
-        while i <= 1 {
-          let mut j = -1i;
-          while j <= 1 {
-            let (x1, y1, z1) = (3.0 + i as GLfloat, 6.0, 0.0 + j as GLfloat);
-            let (x2, y2, z2) = (4.0 + i as GLfloat, 7.0, 1.0 + j as GLfloat);
-            self.place_block(&Vector3::new(x1, y1, z1), &Vector3::new(x2, y2, z2), Dirt, false);
-            j += 1;
-=======
       timers.time("load.construct", || {
         // low dirt block
         for i in range_inclusive(-1i, 1) {
           for j in range_inclusive(-1i, 1) {
             let (x1, y1, z1) = (3.0 + i as GLfloat, 6.0, 0.0 + j as GLfloat);
             let (x2, y2, z2) = (4.0 + i as GLfloat, 7.0, 1.0 + j as GLfloat);
-            self.world_data.grow(1, &Block::new(Vector3::new(x1, y1, z1), Vector3::new(x2, y2, z2), Dirt));
+            self.place_block(Vector3::new(x1, y1, z1), Vector3::new(x2, y2, z2), Dirt, false);
           }
         }
         // high dirt block
@@ -778,8 +664,7 @@
           for j in range_inclusive(-1i, 1) {
             let (x1, y1, z1) = (0.0 + i as GLfloat, 12.0, 5.0 + j as GLfloat);
             let (x2, y2, z2) = (1.0 + i as GLfloat, 13.0, 6.0 + j as GLfloat);
-            self.world_data.grow(1, &Block::new(Vector3::new(x1, y1, z1), Vector3::new(x2, y2, z2), Dirt));
->>>>>>> a1cbafdd
+            self.place_block(Vector3::new(x1, y1, z1), Vector3::new(x2, y2, z2), Dirt, false);
           }
         }
         // ground
@@ -787,12 +672,7 @@
           for j in range_inclusive(-32i, 32) {
             let (x1, y1, z1) = (i as GLfloat - 0.5, 0.0, j as GLfloat - 0.5);
             let (x2, y2, z2) = (i as GLfloat + 0.5, 1.0, j as GLfloat + 0.5);
-<<<<<<< HEAD
-            self.place_block(&Vector3::new(x1, y1, z1), &Vector3::new(x2, y2, z2), Grass, false);
-            j += 1;
-=======
-            self.world_data.grow(1, &Block::new(Vector3::new(x1, y1, z1), Vector3::new(x2, y2, z2), Grass));
->>>>>>> a1cbafdd
+            self.place_block(Vector3::new(x1, y1, z1), Vector3::new(x2, y2, z2), Grass, false);
           }
         }
         // front wall
@@ -800,12 +680,7 @@
           for j in range_inclusive(0i, 32) {
             let (x1, y1, z1) = (i as GLfloat - 0.5, 1.0 + j as GLfloat, -32.0 - 0.5);
             let (x2, y2, z2) = (i as GLfloat + 0.5, 2.0 + j as GLfloat, -32.0 + 0.5);
-<<<<<<< HEAD
-            self.place_block(&Vector3::new(x1, y1, z1), &Vector3::new(x2, y2, z2), Stone, false);
-            j += 1;
-=======
-            self.world_data.grow(1, &Block::new(Vector3::new(x1, y1, z1), Vector3::new(x2, y2, z2), Stone));
->>>>>>> a1cbafdd
+            self.place_block(Vector3::new(x1, y1, z1), Vector3::new(x2, y2, z2), Stone, false);
           }
         }
         // back wall
@@ -813,12 +688,7 @@
           for j in range_inclusive(0i, 32) {
             let (x1, y1, z1) = (i as GLfloat - 0.5, 1.0 + j as GLfloat, 32.0 - 0.5);
             let (x2, y2, z2) = (i as GLfloat + 0.5, 2.0 + j as GLfloat, 32.0 + 0.5);
-<<<<<<< HEAD
-            self.place_block(&Vector3::new(x1, y1, z1), &Vector3::new(x2, y2, z2), Stone, false);
-            j += 1;
-=======
-            self.world_data.grow(1, &Block::new(Vector3::new(x1, y1, z1), Vector3::new(x2, y2, z2), Stone));
->>>>>>> a1cbafdd
+            self.place_block(Vector3::new(x1, y1, z1), Vector3::new(x2, y2, z2), Stone, false);
           }
         }
         // left wall
@@ -826,12 +696,7 @@
           for j in range_inclusive(0i, 32) {
             let (x1, y1, z1) = (-32.0 - 0.5, 1.0 + j as GLfloat, i as GLfloat - 0.5);
             let (x2, y2, z2) = (-32.0 + 0.5, 2.0 + j as GLfloat, i as GLfloat + 0.5);
-<<<<<<< HEAD
-            self.place_block(&Vector3::new(x1, y1, z1), &Vector3::new(x2, y2, z2), Stone, false);
-            j += 1;
-=======
-            self.world_data.grow(1, &Block::new(Vector3::new(x1, y1, z1), Vector3::new(x2, y2, z2), Stone));
->>>>>>> a1cbafdd
+            self.place_block(Vector3::new(x1, y1, z1), Vector3::new(x2, y2, z2), Stone, false);
           }
         }
         // right wall
@@ -839,19 +704,10 @@
           for j in range_inclusive(0i, 32) {
             let (x1, y1, z1) = (32.0 - 0.5, 1.0 + j as GLfloat, i as GLfloat - 0.5);
             let (x2, y2, z2) = (32.0 + 0.5, 2.0 + j as GLfloat, i as GLfloat + 0.5);
-<<<<<<< HEAD
-            self.place_block(&Vector3::new(x1, y1, z1), &Vector3::new(x2, y2, z2), Stone, false);
-            j += 1;
-=======
-            self.world_data.grow(1, &Block::new(Vector3::new(x1, y1, z1), Vector3::new(x2, y2, z2), Stone));
->>>>>>> a1cbafdd
+            self.place_block(Vector3::new(x1, y1, z1), Vector3::new(x2, y2, z2), Stone, false);
           }
         }
       });
-<<<<<<< HEAD
-      self.load_construct_stopwatch = watch;
-=======
-
       unsafe {
         self.selection_triangles = GLBuffer::new(
           self.shader_program,
@@ -898,7 +754,6 @@
         self.make_hud();
       }
     })
->>>>>>> a1cbafdd
   }
 
   fn update(&mut self, _: &mut GameWindowSDL2, _: &UpdateArgs) {
@@ -1017,27 +872,10 @@
       rotation_matrix: Matrix4::identity(),
       lateral_rotation: angle::rad(0.0),
       shader_program: -1 as u32,
-<<<<<<< HEAD
-      render_vertex_array: -1 as u32,
-      selection_vertex_array: -1 as u32,
-      render_vertex_buffer: -1 as u32,
-      selection_vertex_buffer: -1 as u32,
-      load_stopwatch: stopwatch::Stopwatch::new(),
-      load_construct_stopwatch: stopwatch::Stopwatch::new(),
-      key_press_stopwatch: stopwatch::Stopwatch::new(),
-      key_release_stopwatch: stopwatch::Stopwatch::new(),
-      mouse_move_stopwatch: stopwatch::Stopwatch::new(),
-      mouse_press_stopwatch: stopwatch::Stopwatch::new(),
-      update_projection_stopwatch: stopwatch::Stopwatch::new(),
-      render_selection_stopwatch: stopwatch::Stopwatch::new(),
-      update_stopwatch: stopwatch::Stopwatch::new(),
-      render_stopwatch: stopwatch::Stopwatch::new(),
-=======
       texture_shader: -1 as u32,
       is_mouse_pressed: false,
       font: fontloader::FontLoader::new(),
       timers: stopwatch::TimerSet::new(),
->>>>>>> a1cbafdd
     }
   }
 
@@ -1053,22 +891,6 @@
     gl::UseProgram(self.shader_program);
   }
 
-<<<<<<< HEAD
-  pub fn update_projection(&mut self) {
-    let mut watch = self.update_projection_stopwatch;
-    watch.timed(|| {
-      unsafe {
-        let loc = gl::GetUniformLocation(self.shader_program, "proj_matrix".to_c_str().unwrap());
-        if loc == -1 {
-          println!("couldn't read matrix");
-        } else {
-          let projection = self.fov_matrix * self.rotation_matrix * self.translation_matrix;
-          gl::UniformMatrix4fv(loc, 1, 0, mem::transmute(projection.ptr()));
-        }
-      }
-    });
-    self.update_projection_stopwatch = watch;
-=======
   pub unsafe fn make_textures(&mut self) {
     let instructions = Vec::from_slice([
             "Use WASD to move, and spacebar to jump.",
@@ -1136,7 +958,6 @@
       Vertex::new(0.02, -0.02, 0.0, cursor_color),
       Vertex::new(0.02, 0.02, 0.0, cursor_color),
     ]);
->>>>>>> a1cbafdd
   }
 
   pub unsafe fn set_projection(&mut self, m: &Matrix4<GLfloat>) {
@@ -1173,7 +994,7 @@
       self.block_id_to_index.find(&(block_id as u32)).map(|&x| x)
   }
   
-  fn place_block(&mut self, low_corner: &Vector3<GLfloat>, high_corner: &Vector3<GLfloat>, block_type: BlockType, check_collisions: bool) {
+  fn place_block(&mut self, low_corner: Vector3<GLfloat>, high_corner: Vector3<GLfloat>, block_type: BlockType, check_collisions: bool) {
     let block = Block::new(low_corner, high_corner, block_type, self.block_count);
     let collided =
       check_collisions &&
@@ -1222,37 +1043,10 @@
     self.camera_accel = self.camera_accel + da.mul_s(0.2);
   }
 
-<<<<<<< HEAD
-  fn construct_player(&mut self, high_corner: &Vector3<GLfloat>) -> Block {
-    let low_corner = *high_corner - Vector3::new(0.5, 2.0, 1.0);
-    // TODO: this really shouldn't be Stone.
-    // TODO: should the ID of this block be -1?
-    Block::new(&low_corner, high_corner, Stone, -1 as u32)
-  }
-
-  // move the player by a vector
-  pub fn translate(&mut self, v: &Vector3<GLfloat>) {
-    let constuct_player_high_corner = self.camera_position + *v;
-    let player = self.construct_player(&(constuct_player_high_corner));
-    let mut collided = false;
-    let mut i = 0;
-    while i < self.world_data.len() {
-      match intersect(&player, &self.world_data[i]) {
-        Intersect(stop) => {
-          collided = true;
-          let d = *v * stop - *v;
-          self.camera_speed = self.camera_speed + d;
-          break;
-        },
-        NoIntersect => {}
-      }
-      i += 1;
-    }
-=======
   fn construct_player(&self, high_corner: Vector3<GLfloat>) -> Block {
     let low_corner = high_corner - Vector3::new(0.5, 2.0, 1.0);
     // TODO: this really shouldn't be Stone.
-    Block::new(low_corner, high_corner, Stone)
+    Block::new(low_corner, high_corner, Stone, -1 as u32)
   }
 
   // move the player by a vector
@@ -1276,7 +1070,6 @@
         );
 
     self.camera_speed = self.camera_speed + d_camera_speed;
->>>>>>> a1cbafdd
 
     if collided {
       if v.y < 0.0 {
@@ -1465,19 +1258,6 @@
   println!("finished!");
   println!("");
   println!("runtime stats:");
-<<<<<<< HEAD
-  print_stopwatch("load_stopwatch", &app.load_stopwatch);
-  print_stopwatch("load_construct_stopwatch", &app.load_construct_stopwatch);
-  print_stopwatch("key_press_stopwatch", &app.key_press_stopwatch);
-  print_stopwatch("key_release_stopwatch", &app.key_release_stopwatch);
-  print_stopwatch("mouse_move_stopwatch", &app.mouse_move_stopwatch);
-  print_stopwatch("mouse_press_stopwatch", &app.mouse_press_stopwatch);
-  print_stopwatch("update_projection_stopwatch", &app.update_projection_stopwatch);
-  print_stopwatch("render_selection_stopwatch", &app.render_selection_stopwatch);
-  print_stopwatch("update_stopwatch", &app.update_stopwatch);
-  print_stopwatch("render_stopwatch", &app.render_stopwatch);
-=======
 
   app.timers.print();
->>>>>>> a1cbafdd
 }