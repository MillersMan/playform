--- conflicted
+++ resolved
@@ -591,38 +591,25 @@
       let timers = &self.timers;
 
       timers.time("load.construct", || {
-<<<<<<< HEAD
-        let mut i;
         // high dirt block
-        i = -1;
-        while i <= 1 {
-          let mut j = -1i;
-          while j <= 1 {
-=======
-        // dirt block
         for i in range_inclusive(-1i, 1) {
           for j in range_inclusive(-1i, 1) {
->>>>>>> a721e3d0
             let (x1, y1, z1) = (3.0 + i as GLfloat, 6.0, 0.0 + j as GLfloat);
             let (x2, y2, z2) = (4.0 + i as GLfloat, 7.0, 1.0 + j as GLfloat);
             self.world_data.grow(1, &Block::new(&Vector3::new(x1, y1, z1), &Vector3::new(x2, y2, z2), Dirt));
           }
         }
         // low dirt block
-        i = -1;
-        while i <= 1 {
-          let mut j = -1i;
-          while j <= 1 {
+        for i in range_inclusive(-1i, 1) {
+          for j in range_inclusive(-1i, 1) {
             let (x1, y1, z1) = (3.0 + i as GLfloat, 4.0, 5.0 + j as GLfloat);
             let (x2, y2, z2) = (4.0 + i as GLfloat, 5.0, 6.0 + j as GLfloat);
             self.world_data.grow(1, &Block::new(&Vector3::new(x1, y1, z1), &Vector3::new(x2, y2, z2), Dirt));
-            j += 1;
           }
-          i += 1;
         }
         // ground
         for i in range_inclusive(-32i, 32) {
-          for j in range_inclusive(0i, 32) {
+          for j in range_inclusive(-32i, 32) {
             let (x1, y1, z1) = (i as GLfloat - 0.5, 0.0, j as GLfloat - 0.5);
             let (x2, y2, z2) = (i as GLfloat + 0.5, 1.0, j as GLfloat + 0.5);
             self.world_data.grow(1, &Block::new(&Vector3::new(x1, y1, z1), &Vector3::new(x2, y2, z2), Grass));
