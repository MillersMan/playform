--- conflicted
+++ resolved
@@ -604,7 +604,7 @@
           for j in range_inclusive(-1i, 1) {
             let (x1, y1, z1) = (3.0 + i as GLfloat, 4.0, 5.0 + j as GLfloat);
             let (x2, y2, z2) = (4.0 + i as GLfloat, 5.0, 6.0 + j as GLfloat);
-            self.world_data.grow(1, &Block::new(&Vector3::new(x1, y1, z1), &Vector3::new(x2, y2, z2), Dirt));
+            self.world_data.grow(1, &Block::new(Vector3::new(x1, y1, z1), Vector3::new(x2, y2, z2), Dirt));
           }
         }
         // ground
@@ -891,19 +891,13 @@
       }
     }
 
-<<<<<<< HEAD
-    if !collided {
-      self.camera_position = self.camera_position + v;
-      self.translation_matrix = self.translation_matrix * translate(-v);
-=======
     if collided {
       if v.y < 0.0 {
         self.jump_fuel = MAX_FUEL;
       }
     } else {
-      self.camera_position = self.camera_position + *v;
-      self.translation_matrix = self.translation_matrix * translate(&-v);
->>>>>>> 2ce6a1ad
+      self.camera_position = self.camera_position + v;
+      self.translation_matrix = self.translation_matrix * translate(-v);
       self.update_projection();
 
       if v.y < 0.0 {
@@ -1021,6 +1015,7 @@
     program
 }
 
+#[allow(dead_code)]
 unsafe fn println_c_str(str: *const u8) {
   let mut str = str;
   loop {
@@ -1034,6 +1029,7 @@
   }
 }
 
+#[allow(dead_code)]
 fn main() {
   println!("starting");
 
