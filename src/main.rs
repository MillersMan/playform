pub use color::Color4;
use fontloader;
use ncollide3df32::bounding_volume::aabb::AABB;
<<<<<<< HEAD
use nalgebra::na::{Vec2, Vec3, RMul, Norm};
=======
use ncollide3df32::ray::{Ray, RayCast};
use nalgebra::na::{Vec2, Vec3, RMul};
>>>>>>> 6806aea2
use octree;
use piston;
use piston::*;
use gl;
use glw;
use glw::{Camera,GLfloat,Lines,Triangles,Shader,Texture,GLBuffer,GLContext,translation};
use sdl2_game_window::GameWindowSDL2;
use sdl2::mouse;
use stopwatch;
use std::collections::HashMap;
use std::iter::{range,range_inclusive};
use std::f32::consts::PI;
use std::rc::Rc;
use vertex;
use vertex::{ColoredVertex,TextureVertex};

// TODO(cgaebel): How the hell do I get this to be exported from `mod stopwatch`?
macro_rules! time(
  ($timers:expr, $name:expr, $f:expr) => (
    unsafe { ($timers as *const stopwatch::TimerSet).to_option() }.unwrap().time($name, $f)
  );
)

/// `expect` an Option with a message assuming it is the result of an entity
/// id lookup.
macro_rules! expect_id(
  ($v:expr) => (
    match $v {
      None => fail!("expected entity id not found"),
      Some(v) => v,
    }
  );
)

static WINDOW_WIDTH:  uint = 800;
static WINDOW_HEIGHT: uint = 600;

// much bigger than 200000 starts segfaulting.
static MAX_WORLD_SIZE: uint = 100000;

static MAX_JUMP_FUEL: uint = 4;

// how many blocks to load during every update step
static LOAD_SPEED:uint = 1 << 12;
static SKY_COLOR: Color4<GLfloat>  = Color4 {r: 0.2, g: 0.5, b: 0.7, a: 1.0 };

static TRIANGLES_PER_BOX: uint = 12;
static LINES_PER_BOX: uint = 12;
static VERTICES_PER_TRIANGLE: uint = 3;
static VERTICES_PER_LINE: uint = 2;
static TRIANGLE_VERTICES_PER_BOX: uint = TRIANGLES_PER_BOX * VERTICES_PER_TRIANGLE;
static LINE_VERTICES_PER_BOX: uint = LINES_PER_BOX * VERTICES_PER_LINE;

#[deriving(Clone)]
#[allow(missing_doc)]
pub enum BlockType {
  Grass,
  Dirt,
  Stone,
}

impl BlockType {
  fn to_color(&self) -> Color4<GLfloat> {
    match *self {
      Grass => Color4::of_rgba(0.0, 0.5,  0.0, 1.0),
      Dirt  => Color4::of_rgba(0.2, 0.15, 0.1, 1.0),
      Stone => Color4::of_rgba(0.5, 0.5,  0.5, 1.0),
    }
  }
}

#[deriving(Clone, PartialEq, Eq, PartialOrd, Ord, Hash, Show)]
pub struct Id(u32);

impl Add<Id, Id> for Id {
  fn add(&self, rhs: &Id) -> Id {
    let Id(i1) = *self;
    let Id(i2) = *rhs;
    Id(i1 + i2)
  }
}

impl Mul<u32, Id> for Id {
  fn mul(&self, rhs: &u32) -> Id {
    let Id(i) = *self;
    Id(i * *rhs)
  }
}

fn to_faces(bounds: &AABB) -> [AABB, ..6] {
  let (x1, y1, z1) = (bounds.mins().x, bounds.mins().y, bounds.mins().z);
  let (x2, y2, z2) = (bounds.maxs().x, bounds.maxs().y, bounds.maxs().z);

  [
    AABB::new(Vec3::new(x1, y1, z2), Vec3::new(x2, y2, z2)),
    AABB::new(Vec3::new(x1, y1, z1), Vec3::new(x1, y2, z2)),
    AABB::new(Vec3::new(x1, y2, z1), Vec3::new(x2, y2, z2)),
    AABB::new(Vec3::new(x1, y1, z1), Vec3::new(x2, y2, z1)),
    AABB::new(Vec3::new(x2, y1, z1), Vec3::new(x2, y2, z2)),
    AABB::new(Vec3::new(x1, y1, z1), Vec3::new(x2, y1, z2)),
  ]
}

fn to_triangles(bounds: &AABB, c: &Color4<GLfloat>) -> [ColoredVertex, ..VERTICES_PER_TRIANGLE * TRIANGLES_PER_BOX] {
  let (x1, y1, z1) = (bounds.mins().x, bounds.mins().y, bounds.mins().z);
  let (x2, y2, z2) = (bounds.maxs().x, bounds.maxs().y, bounds.maxs().z);

  let vtx = |x: GLfloat, y: GLfloat, z: GLfloat| -> ColoredVertex {
    ColoredVertex {
      position: Vec3::new(x, y, z),
      color: c.clone(),
    }
  };

  // Remember: x increases to the right, y increases up, and z becomes more
  // negative as depth from the viewer increases.
  [
    // front
    vtx(x2, y1, z2), vtx(x2, y2, z2), vtx(x1, y2, z2),
    vtx(x2, y1, z2), vtx(x1, y2, z2), vtx(x1, y1, z2),
    // left
    vtx(x1, y1, z2), vtx(x1, y2, z2), vtx(x1, y2, z1),
    vtx(x1, y1, z2), vtx(x1, y2, z1), vtx(x1, y1, z1),
    // top
    vtx(x1, y2, z1), vtx(x1, y2, z2), vtx(x2, y2, z2),
    vtx(x1, y2, z1), vtx(x2, y2, z2), vtx(x2, y2, z1),
    // back
    vtx(x1, y1, z1), vtx(x1, y2, z1), vtx(x2, y2, z1),
    vtx(x1, y1, z1), vtx(x2, y2, z1), vtx(x2, y1, z1),
    // right
    vtx(x2, y1, z1), vtx(x2, y2, z1), vtx(x2, y2, z2),
    vtx(x2, y1, z1), vtx(x2, y2, z2), vtx(x2, y1, z2),
    // bottom
    vtx(x1, y1, z2), vtx(x1, y1, z1), vtx(x2, y1, z1),
    vtx(x1, y1, z2), vtx(x2, y1, z1), vtx(x2, y1, z2),
  ]
}

#[deriving(Clone)]
/// A voxel-ish block in the game world.
pub struct Block {
  // bounds of the Block
  block_type: BlockType,
  id: Id,
}

impl Block {
  // Construct the faces of the box as triangles for rendering,
  // Triangle vertices are in CCW order when viewed from the outside of
  // the cube, for rendering purposes.
  fn to_triangles(block: &Block, bounds: &AABB) -> [ColoredVertex, ..VERTICES_PER_TRIANGLE * TRIANGLES_PER_BOX] {
    to_triangles(bounds, &block.block_type.to_color())
  }

  // Construct outlines for this Block, to sharpen the edges.
  fn to_outlines(bounds: &AABB) -> [ColoredVertex, ..VERTICES_PER_LINE * LINES_PER_BOX] {
    // distance from the block to construct the bounding outlines.
    let d = 0.002;
    let (x1, y1, z1) = (bounds.mins().x - d, bounds.mins().y - d, bounds.mins().z - d);
    let (x2, y2, z2) = (bounds.maxs().x + d, bounds.maxs().y + d, bounds.maxs().z + d);
    let c = Color4::of_rgba(0.0, 0.0, 0.0, 1.0);

    let vtx = |x: GLfloat, y: GLfloat, z: GLfloat| -> ColoredVertex {
      ColoredVertex {
        position: Vec3::new(x, y, z),
        color: c
      }
    };

    [
      vtx(x1, y1, z1), vtx(x2, y1, z1),
      vtx(x1, y2, z1), vtx(x2, y2, z1),
      vtx(x1, y1, z2), vtx(x2, y1, z2),
      vtx(x1, y2, z2), vtx(x2, y2, z2),

      vtx(x1, y1, z1), vtx(x1, y2, z1),
      vtx(x2, y1, z1), vtx(x2, y2, z1),
      vtx(x1, y1, z2), vtx(x1, y2, z2),
      vtx(x2, y1, z2), vtx(x2, y2, z2),

      vtx(x1, y1, z1), vtx(x1, y1, z2),
      vtx(x2, y1, z1), vtx(x2, y1, z2),
      vtx(x1, y2, z1), vtx(x1, y2, z2),
      vtx(x2, y2, z1), vtx(x2, y2, z2),
    ]
  }
}

fn center(bounds: &AABB) -> Vec3<GLfloat> {
  (bounds.mins() + *bounds.maxs()) / (2.0 as GLfloat)
}

pub struct Player {
  camera: Camera,
  // speed; units are world coordinates
  speed: Vec3<GLfloat>,
  // acceleration; x/z units are relative to player facing
  accel: Vec3<GLfloat>,
  // this is depleted as we jump and replenished as we stand.
  jump_fuel: uint,
  // are we currently trying to jump? (e.g. holding the key).
  is_jumping: bool,
  id: Id,
}

type Behavior = fn(&App, &mut Mob);

pub struct Mob {
  speed: Vec3<GLfloat>,
  behavior: Behavior,
  id: Id,
}

struct BlockBuffers {
  id_to_index: HashMap<Id, uint>,
  index_to_id: Vec<Id>,

  triangles: GLBuffer<ColoredVertex>,
  outlines: GLBuffer<ColoredVertex>,
}

impl BlockBuffers {
  pub unsafe fn new(gl: &GLContext, shader_program: &Rc<Shader>) -> BlockBuffers {
    BlockBuffers {
      id_to_index: HashMap::new(),
      index_to_id: Vec::new(),

      triangles: GLBuffer::new(
        gl,
        shader_program.clone(),
        [ vertex::AttribData { name: "position", size: 3 },
          vertex::AttribData { name: "in_color", size: 4 },
        ],
        TRIANGLE_VERTICES_PER_BOX,
        MAX_WORLD_SIZE,
        Triangles
      ),

      outlines: GLBuffer::new(
        gl,
        shader_program.clone(),
        [ vertex::AttribData { name: "position", size: 3 },
          vertex::AttribData { name: "in_color", size: 4 },
        ],
        LINE_VERTICES_PER_BOX,
        MAX_WORLD_SIZE,
        Lines
      ),
    }
  }

  pub fn push(
    &mut self,
    id: Id,
    triangles: &[ColoredVertex],
    outlines: &[ColoredVertex]
  ) {
    self.id_to_index.insert(id, self.index_to_id.len());
    self.index_to_id.push(id);

    self.triangles.push(triangles);
    self.outlines.push(outlines);
  }

  pub fn flush(&mut self, gl: &GLContext) {
    self.triangles.flush(gl);
    self.outlines.flush(gl);
  }

  pub fn swap_remove(&mut self, gl: &GLContext, id: Id) {
    let idx = *expect_id!(self.id_to_index.find(&id));
    let swapped_id = self.index_to_id[self.index_to_id.len() - 1];
    self.index_to_id.swap_remove(idx).expect("ran out of blocks");
    self.triangles.swap_remove(gl, idx);
    self.id_to_index.remove(&id);

    self.outlines.swap_remove(gl, idx);

    if id != swapped_id {
      self.id_to_index.insert(swapped_id, idx);
    }
  }

  pub fn draw(&self, gl: &GLContext) {
    self.triangles.draw(gl);
    self.outlines.draw(gl);
  }
}

#[inline]
pub fn swap_remove_first<T: PartialEq + Copy>(v: &mut Vec<T>, t: T) {
  match v.iter().position(|x| *x == t) {
    None => { },
    Some(i) => { v.swap_remove(i); },
  }
}

struct MobBuffers {
  id_to_index: HashMap<Id, uint>,
  index_to_id: Vec<Id>,

  triangles: GLBuffer<ColoredVertex>,
}

impl MobBuffers {
  pub unsafe fn new(gl: &GLContext, shader_program: &Rc<Shader>) -> MobBuffers {
    MobBuffers {
      id_to_index: HashMap::new(),
      index_to_id: Vec::new(),

      triangles: GLBuffer::new(
        gl,
        shader_program.clone(),
        [ vertex::AttribData { name: "position", size: 3 },
          vertex::AttribData { name: "in_color", size: 4 },
        ],
        TRIANGLE_VERTICES_PER_BOX,
        32,
        Triangles
      ),
    }
  }

  pub fn push(
    &mut self,
    id: Id,
    triangles: &[ColoredVertex]
  ) {
    self.id_to_index.insert(id, self.index_to_id.len());
    self.index_to_id.push(id);

    self.triangles.push(triangles);
  }

  pub fn flush(&mut self, gl: &GLContext) {
    self.triangles.flush(gl);
  }

  pub fn update(
    &mut self,
    gl: &GLContext,
    id: Id,
    triangles: &[ColoredVertex]
  ) {
    let idx = *expect_id!(self.id_to_index.find(&id));
    self.triangles.update(gl, idx, triangles);
  }

  pub fn draw(&self, gl: &GLContext) {
    self.triangles.draw(gl);
  }
}

fn first_face(bounds: &AABB, ray: &Ray) -> uint {
  let f = octree::partial_min_by(
      to_faces(bounds)
        .iter()
        .zip(range(0 as uint, 6))
        .filter_map(|(bounds, i)| {
            bounds.toi_with_ray(ray, true).map(|x| (x, i))
          }),
      |(toi, _)| toi
    )
    .map(|(_, i)| i)
    .expect("ray does not intersect any faces");
  f
}

/// The whole application. Wrapped up in a nice frameworky struct for piston.
pub struct App {
  line_of_sight: Option<GLBuffer<ColoredVertex>>,
  world_space: octree::Octree<Id>,
  physics: HashMap<Id, AABB>,
  locations: HashMap<Id, *mut octree::Octree<Id>>,
  blocks: HashMap<Id, Block>,
  player: Player,
  mobs: HashMap<Id, Mob>,
  // id of the next block to load
  next_load_id: Id,
  // next block id to assign
  next_id: Id,
  // OpenGL buffers
  block_buffers: Option<BlockBuffers>,
  hud_triangles: Option<GLBuffer<ColoredVertex>>,
  mob_buffers: Option<MobBuffers>,
  texture_triangles: Option<GLBuffer<TextureVertex>>,
  textures: Vec<Texture>,
  hud_camera: Camera,
  lateral_rotation: f32, // in radians
  vertical_rotation: f32, // in radians
  // OpenGL shader "program" id.
  shader_program: Option<Rc<Shader>>,
  texture_shader: Option<Rc<Shader>>,

  // which mouse buttons are currently pressed
  mouse_buttons_pressed: Vec<piston::mouse::Button>,

  font: fontloader::FontLoader,
  timers: stopwatch::TimerSet,
  gl: GLContext,
}

impl Game<GameWindowSDL2> for App {
  fn key_press(&mut self, _: &mut GameWindowSDL2, args: &KeyPressArgs) {
    time!(&self.timers, "event.key_press", || {
      match args.key {
        piston::keyboard::A => {
          self.walk(Vec3::new(-1.0, 0.0, 0.0));
        },
        piston::keyboard::D => {
          self.walk(Vec3::new(1.0, 0.0, 0.0));
        },
        piston::keyboard::LShift => {
          self.walk(Vec3::new(0.0, -1.0, 0.0));
        },
        piston::keyboard::Space => {
          if !self.player.is_jumping {
            self.player.is_jumping = true;
            // this 0.3 is duplicated in a few places
            self.player.accel.y = self.player.accel.y + 0.3;
          }
        },
        piston::keyboard::W => {
          self.walk(Vec3::new(0.0, 0.0, -1.0));
        },
        piston::keyboard::S => {
          self.walk(Vec3::new(0.0, 0.0, 1.0));
        },
        piston::keyboard::Left =>
          self.rotate_lateral(PI / 12.0),
        piston::keyboard::Right =>
          self.rotate_lateral(-PI / 12.0),
        piston::keyboard::Up =>
          self.rotate_vertical(PI / 12.0),
        piston::keyboard::Down =>
          self.rotate_vertical(-PI / 12.0),
        piston::keyboard::M => {
          self.line_of_sight.get_mut_ref().update(&self.gl, 0, [
            ColoredVertex {
              position: self.player.camera.position,
              color: Color4::of_rgba(1.0, 0.0, 0.0, 1.0),
            },
            ColoredVertex {
              position: self.player.camera.position + self.forward() * (32.0 as f32),
              color: Color4::of_rgba(1.0, 0.0, 0.0, 1.0),
            },
          ]);
        },
        _ => {},
      }
    })
  }

  fn key_release(&mut self, _: &mut GameWindowSDL2, args: &KeyReleaseArgs) {
    time!(&self.timers, "event.key_release", || {
      match args.key {
        // accelerations are negated from those in key_press.
        piston::keyboard::A => {
          self.walk(Vec3::new(1.0, 0.0, 0.0));
        },
        piston::keyboard::D => {
          self.walk(Vec3::new(-1.0, 0.0, 0.0));
        },
        piston::keyboard::LShift => {
          self.walk(Vec3::new(0.0, 1.0, 0.0));
        },
        piston::keyboard::Space => {
          if self.player.is_jumping {
            self.player.is_jumping = false;
            // this 0.3 is duplicated in a few places
            self.player.accel.y = self.player.accel.y - 0.3;
          }
        },
        piston::keyboard::W => {
          self.walk(Vec3::new(0.0, 0.0, 1.0));
        },
        piston::keyboard::S => {
          self.walk(Vec3::new(0.0, 0.0, -1.0));
        },
        _ => { }
      }
    })
  }

  fn mouse_move(&mut self, w: &mut GameWindowSDL2, args: &MouseMoveArgs) {
    time!(&self.timers, "event.mouse_move", || {
      let (cx, cy) = (WINDOW_WIDTH as f32 / 2.0, WINDOW_HEIGHT as f32 / 2.0);
      // args.y = h - args.y;
      // dy = args.y - cy;
      //  => dy = cy - args.y;
      let (dx, dy) = (args.x as f32 - cx, cy - args.y as f32);
      let (rx, ry) = (dx * -3.14 / 2048.0, dy * 3.14 / 1600.0);
      self.rotate_lateral(rx);
      self.rotate_vertical(ry);

      mouse::warp_mouse_in_window(&w.render_window.window, WINDOW_WIDTH as i32 / 2, WINDOW_HEIGHT as i32 / 2);
    })
  }

  fn mouse_press(&mut self, _: &mut GameWindowSDL2, args: &MousePressArgs) {
    time!(&self.timers, "event.mouse_press", || {
      self.mouse_buttons_pressed.push(args.button);
    })
  }

  fn mouse_release(&mut self, _: &mut GameWindowSDL2, args: &MouseReleaseArgs) {
    swap_remove_first(&mut self.mouse_buttons_pressed, args.button)
  }

  fn load(&mut self, _: &mut GameWindowSDL2) {
    match gl::GetError() {
      gl::NO_ERROR => {},
      err => fail!("OpenGL error 0x{:x} in initialization", err),
    }

    time!(&self.timers, "load", || {
      mouse::show_cursor(false);

      let playerId = self.alloc_id();
      self.player.id = playerId;
      let min = Vec3::new(0.0, 0.0, 0.0);
      let max = Vec3::new(1.0, 2.0, 1.0);
      let bounds = AABB::new(min, max);
      let octree_location = self.world_space.insert(bounds, playerId);
      self.locations.insert(playerId, octree_location);
      self.physics.insert(playerId, bounds);

      let gl = &mut self.gl;

      gl.enable_culling();
      gl.enable_alpha_blending();
      gl.enable_smooth_lines();
      gl.enable_depth_buffer();

      match gl::GetError() {
        gl::NO_ERROR => {},
        err => fail!("OpenGL error 0x{:x} in OpenGL config", err),
      }

      self.set_up_shaders(gl);

      // initialize the projection matrix
      self.player.camera.translate((min + max) / 2.0 as GLfloat);
      self.player.camera.fov = glw::perspective(3.14/3.0, 4.0/3.0, 0.1, 100.0);

      match gl::GetError() {
        gl::NO_ERROR => {},
        err => fail!("OpenGL error 0x{:x} in OpenGL config", err),
      }
      self.translate_player(Vec3::new(0.0, 4.0, 10.0));

      match gl::GetError() {
        gl::NO_ERROR => {},
        err => fail!("OpenGL error 0x{:x} in OpenGL config", err),
      }

      match gl::GetError() {
        gl::NO_ERROR => {},
        err => fail!("OpenGL error 0x{:x}", err),
      }

      unsafe {
        self.line_of_sight = Some(GLBuffer::new(
            &self.gl,
            self.shader_program.get_ref().clone(),
            [ vertex::AttribData { name: "position", size: 3 },
              vertex::AttribData { name: "in_color", size: 4 },
            ],
            2,
            2,
            Lines
        ));

        self.block_buffers = Some(BlockBuffers::new(&self.gl, self.shader_program.get_ref()));
        self.mob_buffers = Some(MobBuffers::new(&self.gl, self.shader_program.get_ref()));

        self.hud_triangles = Some(GLBuffer::new(
            &self.gl,
            self.shader_program.get_ref().clone(),
            [ vertex::AttribData { name: "position", size: 3 },
              vertex::AttribData { name: "in_color", size: 4 },
            ],
            VERTICES_PER_TRIANGLE,
            16,
            Triangles
        ));

        self.texture_triangles = Some(GLBuffer::new(
            &self.gl,
            self.texture_shader.get_ref().clone(),
            [ vertex::AttribData { name: "position", size: 2 },
            vertex::AttribData { name: "texture_position", size: 2 },
            ],
            VERTICES_PER_TRIANGLE,
            8,
            Triangles,
        ));
      }

      self.make_textures(gl);
      self.make_hud(gl);
      self.make_world();

<<<<<<< HEAD
      fn mob_behavior(world: &App, mob: &mut Mob) {
        let to_player = center(world.get_bounds(world.player.id)) - center(world.get_bounds(mob.id));
        if Norm::norm(&to_player) < 2.0 {
          mob.behavior = wait_for_distance;
        }

        fn wait_for_distance(world: &App, mob: &mut Mob) {
          let to_player = center(world.get_bounds(world.player.id)) - center(world.get_bounds(mob.id));
          if Norm::norm(&to_player) > 8.0 {
            mob.behavior = follow_player;
          }
        }

        fn follow_player(world: &App, mob: &mut Mob) {
          let mut to_player = center(world.get_bounds(world.player.id)) - center(world.get_bounds(mob.id));
          if to_player.normalize() < 2.0 {
            mob.behavior = wait_to_reset;
            mob.speed = Vec3::new(0.0, 0.0, 0.0);
          } else {
            mob.speed = to_player / 2.0 as GLfloat;
          }
        }

        fn wait_to_reset(world: &App, mob: &mut Mob) {
          let to_player = center(world.get_bounds(world.player.id)) - center(world.get_bounds(mob.id));
          if Norm::norm(&to_player) >= 2.0 {
            mob.behavior = mob_behavior;
          }
        }
      }
      self.add_mob(Vec3::new(0.0, 8.0, -1.0), mob_behavior);
=======
      self.add_mob(Vec3::new(0.0, 8.0, -1.0));

      self.line_of_sight.get_mut_ref().push([
        ColoredVertex {
          position: Vec3::new(0.0, 0.0, 0.0),
          color: Color4::of_rgba(1.0, 0.0, 0.0, 1.0),
        },
        ColoredVertex {
          position: Vec3::new(0.0, 0.0, 0.0),
          color: Color4::of_rgba(1.0, 0.0, 0.0, 1.0),
        },
      ]);
      self.line_of_sight.get_mut_ref().flush(gl);
>>>>>>> 6806aea2
    })

    println!("load() finished with {} blocks", self.blocks.len());
  }

  fn update(&mut self, _: &mut GameWindowSDL2, _: &UpdateArgs) {
    time!(&self.timers, "update", || {
      // TODO(cgabel): Ideally, the update thread should not be touching OpenGL.
      let gl = &mut self.gl;

      // if there are more blocks to be loaded, add them into the OpenGL buffers.
      if self.next_load_id < self.next_id {
        time!(&self.timers, "update.load", || {
          let mut i = 0;
          while i < LOAD_SPEED && self.next_load_id < self.next_id {
            self.blocks.find(&self.next_load_id).map(|block| {
              let bounds = expect_id!(self.physics.find(&self.next_load_id));
              self.block_buffers.get_mut_ref().push(
                block.id,
                Block::to_triangles(block, bounds),
                Block::to_outlines(bounds)
              );
            });

            self.next_load_id = self.next_load_id + Id(1);
            i += 1;
          }

          self.block_buffers.get_mut_ref().flush(gl);
        });
      }

      time!(&self.timers, "update.player", || {
        if self.player.is_jumping {
          if self.player.jump_fuel > 0 {
            self.player.jump_fuel -= 1;
          } else {
            // this code is duplicated in a few places
            self.player.is_jumping = false;
            self.player.accel.y = self.player.accel.y - 0.3;
          }
        }

        // duplicated in mob update code
        let dP = self.player.speed;
        if dP.x != 0.0 {
          self.translate_player(Vec3::new(dP.x, 0.0, 0.0));
        }
        if dP.y != 0.0 {
          self.translate_player(Vec3::new(0.0, dP.y, 0.0));
        }
        if dP.z != 0.0 {
          self.translate_player(Vec3::new(0.0, 0.0, dP.z));
        }

        let dV =
            glw::from_axis_angle3(Vec3::new(0.0, 1.0, 0.0), self.lateral_rotation)
            .rmul(&self.player.accel);
        self.player.speed = self.player.speed + dV;
        // friction
        self.player.speed = self.player.speed * Vec3::new(0.7, 0.99, 0.7 as f32);
      });

      time!(&self.timers, "update.mobs", || {
        for (&id, mob) in self.mobs.mut_iter() {
          (mob.behavior)(self, mob);

          // duplicated in player update code
          mob.speed = mob.speed - Vec3::new(0.0, 0.1, 0.0 as GLfloat);

          let dP = mob.speed;
          if dP.x != 0.0 {
            self.translate_mob(gl, id, Vec3::new(dP.x, 0.0, 0.0));
          }
          if dP.y != 0.0 {
            self.translate_mob(gl, id, Vec3::new(0.0, dP.y, 0.0));
          }
          if dP.z != 0.0 {
            self.translate_mob(gl, id, Vec3::new(0.0, 0.0, dP.z));
          }
        }
      });

      // Block deletion
      if self.is_mouse_pressed(piston::mouse::Left) {
        time!(&self.timers, "update.delete_block", || {
          self.entity_in_front().map(|(id, _)| {
            if self.blocks.contains_key(&id) {
              self.remove_block(gl, &id);
            }
          });
        })
      }
      if self.is_mouse_pressed(piston::mouse::Right) {
        time!(&self.timers, "update.place_block", || {
          self.entity_in_front().map(|(block_id, face)| {
            let bounds = expect_id!(self.physics.find(&block_id));
            let direction =
                  [ Vec3::new(0.0, 0.0, 1.0),
                    Vec3::new(-1.0, 0.0, 0.0),
                    Vec3::new(0.0, 1.0, 0.0),
                    Vec3::new(0.0, 0.0, -1.0),
                    Vec3::new(1.0, 0.0, 0.0),
                    Vec3::new(0.0, -1.0, 0.0),
                  ][face] * 0.5 as GLfloat;
            // TODO: think about how this should work when placing size A blocks
            // against size B blocks.
            self.place_block(
              bounds.mins() + direction,
              bounds.maxs() + direction,
              Dirt,
              true
            );
          });
        })
      }
    })
  }

  fn render(&mut self, _: &mut GameWindowSDL2, _: &RenderArgs) {
    time!(&self.timers, "render", || {
      let gl = &mut self.gl;

      gl.set_background_color(SKY_COLOR);
      gl.clear_buffer();

      // draw the world
      self.update_projection(gl);
      self.line_of_sight.get_ref().draw(gl);
      self.block_buffers.get_ref().draw(gl);

      // draw mobs
      self.mob_buffers.get_ref().draw(gl);

      // draw the hud
      self.shader_program.get_mut_ref().set_camera(gl, &self.hud_camera);
      self.hud_triangles.get_ref().draw(gl);

      // draw textures
      gl.use_shader(self.texture_shader.get_ref().deref(), |gl| {
        for (i, tex) in self.textures.iter().enumerate() {
          tex.bind_2d(gl);
          let verticies_in_a_square = 6;
          self.texture_triangles.get_ref().draw_slice(
            gl,
            i*verticies_in_a_square,
            verticies_in_a_square);
        }
      });
    })
  }
}

impl App {
  /// Initializes an empty app.
  pub fn new(gl: GLContext) -> App {
    let world_bounds = AABB::new(
      Vec3 { x: -512.0, y: -32.0, z: -512.0 },
      Vec3 { x: 512.0, y: 512.0, z: 512.0 },
    );
    App {
      line_of_sight: None,
      world_space: octree::Octree::new(&world_bounds),
      physics: HashMap::new(),
      locations: HashMap::new(),
      blocks: HashMap::new(),
      player: Player {
        camera: Camera::unit(),
        speed: Vec3::new(0.0, 0.0, 0.0),
        accel: Vec3::new(0.0, -0.1, 0.0),
        jump_fuel: 0,
        is_jumping: false,
        id: Id(0),
      },
      mobs: HashMap::new(),
      next_load_id: Id(1),
      // Start assigning block_ids at 1.
      // block_id 0 corresponds to no block.
      next_id: Id(1),
      block_buffers: None,
      mob_buffers: None,
      hud_triangles: None,
      texture_triangles: None,
      textures: Vec::new(),
      hud_camera: {
        let mut c = Camera::unit();
        c.fov = glw::sortho(WINDOW_WIDTH as f32 / WINDOW_HEIGHT as f32, 1.0, -1.0, 1.0);
        c.fov = translation(Vec3::new(0.0, 0.0, -1.0)) * c.fov;
        c
      },
      lateral_rotation: 0.0,
      vertical_rotation: 0.0,
      shader_program: None,
      texture_shader: None,
      mouse_buttons_pressed: Vec::new(),
      font: fontloader::FontLoader::new(),
      timers: stopwatch::TimerSet::new(),
      gl: gl,
    }
  }

  /// Build all of our program's shaders.
  fn set_up_shaders(&mut self, gl: &mut GLContext) {
    self.texture_shader = Some(Rc::new(Shader::new(gl, ID_VS_SRC, TX_SRC)));
    self.shader_program = Some(Rc::new(Shader::new(gl, VS_SRC, FS_SRC)));

    match gl::GetError() {
      gl::NO_ERROR => {},
      err => fail!("OpenGL error 0x{:x} in set_up_shaders", err),
    }
  }

  /// Makes some basic textures in the world.
  fn make_textures(&mut self, gl: &GLContext) {
    let instructions = Vec::from_slice([
            "Use WASD to move, and spacebar to jump.",
            "Use the mouse to look around, and click to remove blocks."
        ]);

    let mut y = 0.99;

    for line in instructions.iter() {
      self.textures.push(self.font.sans.red(*line));

      self.texture_triangles.get_mut_ref().push(
        TextureVertex::square(
          Vec2 { x: -0.97, y: y - 0.2 },
          Vec2 { x: 0.0,   y: y       }
        ));
      y -= 0.2;
    }

    self.texture_triangles.get_mut_ref().flush(gl);
  }

  fn make_hud(&mut self, gl: &GLContext) {
    let cursor_color = Color4::of_rgba(0.0, 0.0, 0.0, 0.75);

    self.hud_triangles.get_mut_ref().push(
      ColoredVertex::square(
        Vec2 { x: -0.02, y: -0.02 },
        Vec2 { x:  0.02, y:  0.02 },
        cursor_color
      ));

    self.hud_triangles.get_mut_ref().flush(gl);
  }

  fn make_world(&mut self) {
    time!(&self.timers, "make_world", || {
      // low dirt block
      for i in range_inclusive(-2i, 2) {
        for j in range_inclusive(-2i, 2) {
          let (i, j) = (i as GLfloat / 2.0, j as GLfloat / 2.0);
          let (x1, y1, z1) = (6.0 + i, 6.0, 0.0 + j);
          let (x2, y2, z2) = (6.5 + i, 6.5, 0.5 + j);
          self.place_block(Vec3::new(x1, y1, z1), Vec3::new(x2, y2, z2), Dirt, false);
        }
      }
      // high dirt block
      for i in range_inclusive(-2i, 2) {
        for j in range_inclusive(-2i, 2) {
          let (i, j) = (i as GLfloat / 2.0, j as GLfloat / 2.0);
          let (x1, y1, z1) = (0.0 + i, 12.0, 5.0 + j);
          let (x2, y2, z2) = (0.5 + i, 12.5, 5.5 + j);
          self.place_block(Vec3::new(x1, y1, z1), Vec3::new(x2, y2, z2), Dirt, false);
        }
      }
      // ground
      for i in range_inclusive(-64i, 64) {
        for j in range_inclusive(-64i, 64) {
          let (i, j) = (i as GLfloat / 2.0, j as GLfloat / 2.0);
          let (x1, y1, z1) = (i, 0.0, j);
          let (x2, y2, z2) = (i + 0.5, 0.5, j + 0.5);
          self.place_block(Vec3::new(x1, y1, z1), Vec3::new(x2, y2, z2), Grass, false);
        }
      }
      // front wall
      for i in range_inclusive(-64i, 64) {
        for j in range_inclusive(0i, 64) {
          let (i, j) = (i as GLfloat / 2.0, j as GLfloat / 2.0);
          let (x1, y1, z1) = (i, 0.5 + j, -32.0);
          let (x2, y2, z2) = (i + 0.5, 1.0 + j, -32.0 + 0.5);
          self.place_block(Vec3::new(x1, y1, z1), Vec3::new(x2, y2, z2), Stone, false);
        }
      }
      // back wall
      for i in range_inclusive(-64i, 64) {
        for j in range_inclusive(0i, 64) {
          let (i, j) = (i as GLfloat / 2.0, j as GLfloat / 2.0);
          let (x1, y1, z1) = (i, 0.5 + j, 32.0);
          let (x2, y2, z2) = (i + 0.5, 1.0 + j, 32.0 + 0.5);
          self.place_block(Vec3::new(x1, y1, z1), Vec3::new(x2, y2, z2), Stone, false);
        }
      }
      // left wall
      for i in range_inclusive(-64i, 64) {
        for j in range_inclusive(0i, 64) {
          let (i, j) = (i as GLfloat / 2.0, j as GLfloat / 2.0);
          let (x1, y1, z1) = (-32.0, 0.5 + j, i);
          let (x2, y2, z2) = (-32.0 + 0.5, 1.0 + j, i + 0.5);
          self.place_block(Vec3::new(x1, y1, z1), Vec3::new(x2, y2, z2), Stone, false);
        }
      }
      // right wall
      for i in range_inclusive(-64i, 64) {
        for j in range_inclusive(0i, 64) {
          let (i, j) = (i as GLfloat / 2.0, j as GLfloat / 2.0);
          let (x1, y1, z1) = (32.0, 0.5 + j, i);
          let (x2, y2, z2) = (32.0 + 0.5, 1.0 + j, i + 0.5);
          self.place_block(Vec3::new(x1, y1, z1), Vec3::new(x2, y2, z2), Stone, false);
        }
      }
    });
  }

  #[inline]
  pub fn is_mouse_pressed(&self, b: piston::mouse::Button) -> bool {
    self.mouse_buttons_pressed.iter().any(|x| *x == b)
  }

  /// Updates the projetion matrix with all our movements.
  pub fn update_projection(&self, gl: &mut GLContext) {
    time!(&self.timers, "update.projection", || {
      self.shader_program.get_ref().set_camera(gl, &self.player.camera);

      match gl::GetError() {
        gl::NO_ERROR => {},
        err => fail!("OpenGL error 0x{:x} in update_projection", err),
      }
    });
  }

<<<<<<< HEAD
  #[inline]
  /// Renders the selection buffer.
  pub fn render_selection(&self, gl: &mut GLContext) {
    time!(&self.timers, "render.render_selection", || {
      gl.set_background_color(Color4::of_rgba(0.0, 0.0, 0.0, 0.0));
      gl.clear_buffer();

      self.update_projection(gl);
      self.block_buffers.get_ref().draw_selection(gl);
      self.mob_buffers.get_ref().draw_selection(gl);
    })
  }

  fn get_bounds(&self, id: Id) -> &AABB {
    expect_id!(self.physics.find(&id))
  }

=======
>>>>>>> 6806aea2
  fn find_octree_location(&self, id: Id) -> *mut octree::Octree<Id> {
    *(self
    .locations
    .find(&id)
    .expect("location prematurely deleted")
    )
  }

  // TODO: just return entity ID; let face be a separate call.
  /// Returns (block id, block face) shown at the center of the window.
  fn entity_in_front(&self) -> Option<(Id, uint)> {
    let ray = Ray { orig: self.player.camera.position, dir: self.forward(), };
    // TODO: fix face numbering
    self.world_space.cast_ray(&ray, self.player.id).map(|id| {
      let bounds = expect_id!(self.physics.find(&id));
      (id, first_face(bounds, &ray))
    })
  }

  /// Find a collision with a world object
  fn collides_with(&self, self_id: Id, b: &AABB) -> bool {
    time!(&self.timers, "world_collision", || {
      self.world_space.intersect(b, self_id)
    })
  }

  fn alloc_id(&mut self) -> Id {
    let id = self.next_id;
    self.next_id = self.next_id + Id(1);
    id
  }

  fn add_mob(&mut self, low_corner: Vec3<GLfloat>, behavior: fn(&App, &mut Mob)) {
    let id = self.alloc_id();
    self.mobs.insert(
      id,
      Mob {
        speed: Vec3::new(0.0, 0.0, 0.0),
        behavior: behavior,
        id: id,
      }
    );
    let bounds = AABB::new(low_corner, low_corner + Vec3::new(1.0, 2.0, 1.0 as GLfloat));
    let octree_loc = self.world_space.insert(bounds, id);
    self.locations.insert(id, octree_loc);
    self.physics.insert(id, bounds);
    self.mob_buffers.get_mut_ref().push(id, to_triangles(&bounds, &Color4::of_rgba(1.0, 0.0, 0.0, 1.0)));
    self.mob_buffers.get_mut_ref().flush(&self.gl);
  }

  fn place_block(&mut self, min: Vec3<GLfloat>, max: Vec3<GLfloat>, block_type: BlockType, check_collisions: bool) {
    time!(&self.timers, "place_block", || {
      let mut block = Block {
        block_type: block_type,
        id: Id(0),
      };
      // hacky solution to make sure blocks have "breathing room" and don't
      // collide with their neighbours.
      let epsilon: GLfloat = 0.00001;
      let min = min + Vec3::new(epsilon, epsilon, epsilon);
      let max = max - Vec3::new(epsilon, epsilon, epsilon);
      let bounds = AABB::new(min, max);
      let collided = check_collisions && self.collides_with(Id(0), &bounds);

      if !collided {
        block.id = self.alloc_id();
        let octree_loc =
          time!(&self.timers, "place_block.octree", || {
            self.world_space.insert(bounds.clone(), block.id)
          });
        self.locations.insert(block.id, octree_loc);
        self.physics.insert(block.id, bounds.clone());
        self.blocks.insert(block.id, block);
      }
    })
  }

  fn remove_block(&mut self, gl: &GLContext, id: &Id) {
    {
      let bounds = expect_id!(self.physics.find(id));
      let &octree_location = self.locations.find(id).expect("no octree_location to remove");
      self.locations.remove(id);
      unsafe {
        (*octree_location).remove(*id, bounds);
      }
    }
    self.blocks.remove(id);
    self.block_buffers.get_mut_ref().swap_remove(gl, *id);
    self.physics.remove(id);
  }

  /// Changes the camera's acceleration by the given `da`.
  fn walk(&mut self, da: Vec3<GLfloat>) {
    self.player.accel = self.player.accel + da * 0.2 as GLfloat;
  }

  /// Move an entity by some amount, returning the collisions that occur.
  /// If we don't collide, update self.locations with the moved object.
  /// Does NOT update any asociated GLbuffers, etc.
  fn translate(&mut self, id: Id, amount: Vec3<GLfloat>) -> bool {
    time!(&self.timers, "translate", || {
      let bounds = expect_id!(self.physics.find(&id));
      let new_bounds =
        AABB::new(
          bounds.mins() + amount,
          bounds.maxs() + amount
        );

      let octree_location = self.find_octree_location(id);
      assert!(octree_location.is_not_null());
      let collision = unsafe {
        (*octree_location).intersect(&new_bounds, id)
      };

      if !collision {
        unsafe {
          let octree_location = (*octree_location).move(id, bounds, new_bounds);
          self.locations.insert(id, octree_location);
          self.physics.insert(id, new_bounds);
        }
      }

      collision
    })
  }

  /// Translates the player/camera by a vector.
  fn translate_player(&mut self, v: Vec3<GLfloat>) {
    let id = self.player.id;
    let collisions = self.translate(id, v);
    if collisions {
      self.player.speed = self.player.speed - v;

      if v.y < 0.0 {
        self.player.jump_fuel = MAX_JUMP_FUEL;
      }
    } else {
      self.player.camera.translate(v);

      if v.y < 0.0 {
        self.player.jump_fuel = 0;
      }
    }
  }

  fn translate_mob(&mut self, gl: &mut GLContext, id: Id, v: Vec3<GLfloat>) {
    if self.translate(id, v) {
      self.mobs.find_mut(&id).map(|m| m.speed = m.speed - v);
    } else {
      let bounds = expect_id!(self.physics.find(&id));
      self.mob_buffers.get_mut_ref().update(
        gl,
        id,
        to_triangles(bounds, &Color4::of_rgba(1.0, 0.0, 0.0, 1.0))
      );
    }
  }

  #[inline]
  /// Rotate the camera around the y axis, by `r` radians. Positive is
  /// counterclockwise.
  pub fn rotate_lateral(&mut self, r: GLfloat) {
    self.lateral_rotation = self.lateral_rotation + r;
    self.player.camera.rotate(Vec3::new(0.0, 1.0, 0.0), r);
  }

  /// Changes the camera pitch by `r` radians. Positive is up.
  /// Angles that "flip around" (i.e. looking too far up or down)
  /// are sliently rejected.
  pub fn rotate_vertical(&mut self, r: GLfloat) {
    let new_rotation = self.vertical_rotation + r;

    if new_rotation < -PI / 2.0
    || new_rotation >  PI / 2.0 {
      return
    }

    self.vertical_rotation = new_rotation;
    let axis = self.right();
    self.player.camera.rotate(axis, r);
  }

  // axes

  /// Return the "right" axis (i.e. the x-axis rotated to match you).
  pub fn right(&self) -> Vec3<GLfloat> {
    return
      glw::from_axis_angle3(Vec3::new(0.0, 1.0, 0.0), self.lateral_rotation)
        .rmul(&Vec3::new(1.0, 0.0, 0.0))
  }

  /// Return the "forward" axis (i.e. the z-axis rotated to match you).
  pub fn forward(&self) -> Vec3<GLfloat> {
    let y_axis = Vec3::new(0.0, 1.0, 0.0);
    let transform = 
      glw::from_axis_angle3(self.right(), self.vertical_rotation) *
      glw::from_axis_angle3(y_axis, self.lateral_rotation);
    let forward_orig = Vec3::new(0.0, 0.0, -1.0);
    return transform.rmul(&forward_orig);
  }
}

// TODO(cgaebel): This should be removed when rustc bug #8861 is patched.
#[unsafe_destructor]
impl Drop for App {
  fn drop(&mut self) {
    println!("Update Stats");
    println!("====================");
    self.timers.print();
    println!("");
  }
}

// Shader sources
static VS_SRC: &'static str =
r"#version 330 core
uniform mat4 projection_matrix;

in  vec3 position;
in  vec4 in_color;
out vec4 color;

void main() {
  gl_Position = projection_matrix * vec4(position, 1.0);
  color = in_color;
}";

static FS_SRC: &'static str =
r"#version 330 core
in  vec4 color;
out vec4 frag_color;
void main() {
  frag_color = color;
}";

static ID_VS_SRC: &'static str =
r"#version 330 core
in  vec2 position;
in  vec2 texture_position;
out vec2 tex_position;
void main() {
  tex_position = texture_position;
  gl_Position = vec4(position, -1.0, 1.0);
}";

static TX_SRC: &'static str =
r"#version 330 core
in  vec2 tex_position;
out vec4 frag_color;

uniform sampler2D texture_in;

void main(){
  frag_color = texture(texture_in, vec2(tex_position.x, 1.0 - tex_position.y));
}
";


pub fn main() {
  println!("starting");

  let mut window = GameWindowSDL2::new(
    GameWindowSettings {
      title: "playform".to_string(),
      size: [WINDOW_WIDTH as u32, WINDOW_HEIGHT as u32],
      fullscreen: false,
      exit_on_esc: false,
    }
  );

  let gl = GLContext::new();

  gl.print_stats();

  unsafe {
    App::new(gl).run(
      &mut window,
      &GameIteratorSettings {
        updates_per_second: 30,
        max_frames_per_second: 60,
      });
  }

  println!("finished!");
  println!("");
}<|MERGE_RESOLUTION|>--- conflicted
+++ resolved
@@ -1,12 +1,8 @@
 pub use color::Color4;
 use fontloader;
 use ncollide3df32::bounding_volume::aabb::AABB;
-<<<<<<< HEAD
 use nalgebra::na::{Vec2, Vec3, RMul, Norm};
-=======
 use ncollide3df32::ray::{Ray, RayCast};
-use nalgebra::na::{Vec2, Vec3, RMul};
->>>>>>> 6806aea2
 use octree;
 use piston;
 use piston::*;
@@ -610,7 +606,6 @@
       self.make_hud(gl);
       self.make_world();
 
-<<<<<<< HEAD
       fn mob_behavior(world: &App, mob: &mut Mob) {
         let to_player = center(world.get_bounds(world.player.id)) - center(world.get_bounds(mob.id));
         if Norm::norm(&to_player) < 2.0 {
@@ -642,8 +637,6 @@
         }
       }
       self.add_mob(Vec3::new(0.0, 8.0, -1.0), mob_behavior);
-=======
-      self.add_mob(Vec3::new(0.0, 8.0, -1.0));
 
       self.line_of_sight.get_mut_ref().push([
         ColoredVertex {
@@ -656,7 +649,6 @@
         },
       ]);
       self.line_of_sight.get_mut_ref().flush(gl);
->>>>>>> 6806aea2
     })
 
     println!("load() finished with {} blocks", self.blocks.len());
@@ -990,26 +982,10 @@
     });
   }
 
-<<<<<<< HEAD
-  #[inline]
-  /// Renders the selection buffer.
-  pub fn render_selection(&self, gl: &mut GLContext) {
-    time!(&self.timers, "render.render_selection", || {
-      gl.set_background_color(Color4::of_rgba(0.0, 0.0, 0.0, 0.0));
-      gl.clear_buffer();
-
-      self.update_projection(gl);
-      self.block_buffers.get_ref().draw_selection(gl);
-      self.mob_buffers.get_ref().draw_selection(gl);
-    })
-  }
-
   fn get_bounds(&self, id: Id) -> &AABB {
     expect_id!(self.physics.find(&id))
   }
 
-=======
->>>>>>> 6806aea2
   fn find_octree_location(&self, id: Id) -> *mut octree::Octree<Id> {
     *(self
     .locations
