pub use color::Color4;
use bounding_box::BoundingBox;
use cgmath::aabb::Aabb2;
use cgmath::angle;
use cgmath::array::Array2;
use cgmath::matrix::{Matrix, Matrix3, Matrix4};
use cgmath::num::{BaseFloat};
use cgmath::point::{Point2, Point3};
use cgmath::vector::{Vector, Vector3};
use cgmath::projection;
use cstr_cache::CStringCache;
use fontloader;
use piston;
use piston::*;
use gl;
use gl::types::*;
use sdl2_game_window::GameWindowSDL2;
use sdl2::mouse;
use stopwatch;
use std::mem;
use std::iter::range_inclusive;
use std::ptr;
use std::str;
use std::num;
<<<<<<< HEAD
use std::collections::HashMap;

mod color;
mod fontloader;
mod stopwatch;
mod ttf;
=======
use vertex::{ColoredVertex,TextureVertex};
>>>>>>> e6d064f2

// TODO(cgaebel): How the hell do I get this to be exported from `mod stopwatch`?
macro_rules! time(
  ($timers:expr, $name:expr, $f:expr) => (
    unsafe { ($timers as *const stopwatch::TimerSet).to_option() }.unwrap().time($name, $f)
  );
)

static WINDOW_WIDTH: u32 = 800;
static WINDOW_HEIGHT: u32 = 600;

static TRIANGLES_PER_BLOCK: uint = 12;
static LINES_PER_BLOCK: uint = 12;
static VERTICES_PER_TRIANGLE: uint = 3;
static VERTICES_PER_LINE: uint = 2;
static TRIANGLE_VERTICES_PER_BLOCK: uint = TRIANGLES_PER_BLOCK * VERTICES_PER_TRIANGLE;
static LINE_VERTICES_PER_BLOCK: uint = LINES_PER_BLOCK * VERTICES_PER_LINE;

static MAX_WORLD_SIZE: uint = 100000;

static MAX_JUMP_FUEL: uint = 4;

/// A data structure which specifies how to pass data from opengl to the vertex
/// shaders.
pub struct VertexAttribData<'a> {
  /// Cooresponds to the shader's `input variable`.
  pub name: &'a str,
  /// The size (in floats) of this attribute.
  pub size: uint,
}

/// An opengl array, of shit on the GPU.
pub struct GLBuffer<T> {
  vertex_array: u32,
  vertex_buffer: u32,
  length: uint,
  capacity: uint,
}

impl<T: Clone> GLBuffer<T> {
  #[inline]
  /// An empty `GLBuffer`.
  pub unsafe fn null() -> GLBuffer<T> {
    GLBuffer {
      vertex_array: -1 as u32,
      vertex_buffer: -1 as u32,
      length: 0,
      capacity: 0,
    }
  }

  #[inline]
  /// Creates a new array of objects on the GPU.
  pub unsafe fn new(shader_program: GLuint, attribs: &[VertexAttribData], capacity: uint) -> GLBuffer<T> {
    let mut vertex_array = 0;
    let mut vertex_buffer = 0;
    gl::GenVertexArrays(1, &mut vertex_array);
    gl::GenBuffers(1, &mut vertex_buffer);

    gl::BindVertexArray(vertex_array);
    gl::BindBuffer(gl::ARRAY_BUFFER, vertex_buffer);

    let mut offset = 0;
    for attrib in attribs.iter() {
      let shader_attrib = glGetAttribLocation(shader_program, attrib.name) as GLuint;
      if shader_attrib == -1 {
        fail!("shader attribute \"{}\" not found", attrib.name);
      }

      gl::EnableVertexAttribArray(shader_attrib);
      gl::VertexAttribPointer(
          shader_attrib,
          attrib.size as i32,
          gl::FLOAT,
          gl::FALSE as GLboolean,
          mem::size_of::<T>() as i32,
          ptr::null().offset(offset),
      );
      offset += (attrib.size * mem::size_of::<GLfloat>()) as int;
    }

    if offset != mem::size_of::<T>() as int {
      fail!("attribs are incorrectly sized!");
    }

    gl::BufferData(
      gl::ARRAY_BUFFER,
      (capacity * mem::size_of::<T>()) as GLsizeiptr,
      ptr::null(),
      gl::DYNAMIC_DRAW,
    );

    GLBuffer {
      vertex_array: vertex_array,
      vertex_buffer: vertex_buffer,
      length: 0,
      capacity: capacity,
    }
  }

  /// Analog of vec::Vector::swap_remove`, but for triangle data.
  pub unsafe fn swap_remove(&mut self, span: uint, i: uint) {
    gl::BindVertexArray(self.vertex_array);
    gl::BindBuffer(gl::ARRAY_BUFFER, self.vertex_buffer);

    self.length -= span;
    let size = mem::size_of::<T>();
    let copy_size = (size * span) as uint;
    let mut bytes: Vec<u8> = Vec::with_capacity(copy_size);
    bytes.set_len(copy_size);
    gl::GetBufferSubData(
      gl::ARRAY_BUFFER,
      (self.length * size) as i64,
      copy_size as i64,
      mem::transmute(&bytes.as_mut_slice()[0]),
    );
    gl::BufferSubData(
      gl::ARRAY_BUFFER,
      (i * span * size) as i64,
      copy_size as i64,
      mem::transmute(&bytes.slice(0, bytes.len())[0]),
    );
  }

  #[inline]
  /// Add a set of triangles to the set of triangles to render.
  pub unsafe fn push(&mut self, vs: &[T]) {
    if self.length >= self.capacity {
      fail!("Overfilled GLBuffer: {} out of {}", self.length, self.capacity);
    }

    gl::BindVertexArray(self.vertex_array);
    gl::BindBuffer(gl::ARRAY_BUFFER, self.vertex_buffer);

    let size = mem::size_of::<T>() as i64;
    gl::BufferSubData(
      gl::ARRAY_BUFFER,
      size * self.length as i64,
      size * vs.len() as i64,
      mem::transmute(&vs[0]),
    );

    self.length += vs.len();
  }

  #[inline]
  /// Draws all the queued triangles to the screen.
  pub fn draw(&self, mode: GLenum) {
    self.draw_slice(mode, 0, self.length);
  }

  /// Draw some subset of the triangle array.
  pub fn draw_slice(&self, mode: GLenum, start: uint, len: uint) {
    gl::BindVertexArray(self.vertex_array);
    gl::BindBuffer(gl::ARRAY_BUFFER, self.vertex_buffer);

    gl::DrawArrays(mode, start as i32, len as i32);
  }
}

#[unsafe_destructor]
impl<T> Drop for GLBuffer<T> {
  #[inline]
  fn drop(&mut self) {
    unsafe {
      gl::DeleteBuffers(1, &self.vertex_buffer);
      gl::DeleteVertexArrays(1, &self.vertex_array);
    }
  }
}

/// Similar to a block in minecraft.
#[deriving(Clone)]
#[allow(missing_doc)]
pub enum BlockType {
  Grass,
  Dirt,
  Stone,
}

impl BlockType {
  fn to_color(&self) -> Color4<GLfloat> {
    match *self {
      Grass => Color4::of_rgba(0.0, 0.5,  0.0, 1.0),
      Dirt  => Color4::of_rgba(0.2, 0.15, 0.1, 1.0),
      Stone => Color4::of_rgba(0.5, 0.5,  0.5, 1.0),
    }
  }
}

// TODO(cgaebel): Shold `Block` just be a `cgmath::Aabb`?

#[deriving(Clone)]
/// A minecraft-y block in the game world.
pub struct Block {
  bounds: BoundingBox,
  // bounds of the Block
  block_type: BlockType,
  id: u32,
}

enum Intersect {
  Intersect(Vector3<GLfloat>),
  NoIntersect,
}

enum Intersect1 {
  Within,
  Partial,
  NoIntersect1,
}

// Find whether two Blocks intersect.
fn intersect(b1: &BoundingBox, b2: &BoundingBox) -> Intersect {
  fn intersect1(x1l: GLfloat, x1h: GLfloat, x2l: GLfloat, x2h: GLfloat) -> Intersect1 {
    if x1l > x2l && x1h <= x2h {
      Within
    } else if x1h > x2l && x2h > x1l {
      Partial
    } else {
      NoIntersect1
    }
  }

  let mut ret = true;
  let mut v = Vector3::ident();
  match intersect1(b1.low_corner.x, b1.high_corner.x, b2.low_corner.x, b2.high_corner.x) {
    Within => { },
    Partial => { v.x = 0.0; },
    NoIntersect1 => { ret = false; },
  }
  match intersect1(b1.low_corner.y, b1.high_corner.y, b2.low_corner.y, b2.high_corner.y) {
    Within => { },
    Partial => { v.y = 0.0; },
    NoIntersect1 => { ret = false; },
  }
  match intersect1(b1.low_corner.z, b1.high_corner.z, b2.low_corner.z, b2.high_corner.z) {
    Within => { },
    Partial => { v.z = 0.0; },
    NoIntersect1 => { ret = false; },
  }

  if ret {
    Intersect(v)
  } else {
    NoIntersect
  }
}

impl Block {
  fn new(low_corner: Vector3<GLfloat>, high_corner: Vector3<GLfloat>, block_type: BlockType, id: u32) -> Block {
    Block {
      bounds: BoundingBox { low_corner: low_corner, high_corner: high_corner },
      block_type: block_type,
      id: id,
    }
  }

  // Construct the faces of the block as triangles for rendering.
  // Triangle vertices are in clockwise order when viewed from the outside of
  // the cube, for rendering purposes.
  fn to_triangles(&self, c: Color4<GLfloat>) -> [ColoredVertex, ..VERTICES_PER_TRIANGLE * TRIANGLES_PER_BLOCK] {
    let (x1, y1, z1) = (self.bounds.low_corner.x, self.bounds.low_corner.y, self.bounds.low_corner.z);
    let (x2, y2, z2) = (self.bounds.high_corner.x, self.bounds.high_corner.y, self.bounds.high_corner.z);

    let vtx = |x: GLfloat, y: GLfloat, z: GLfloat| -> ColoredVertex {
      ColoredVertex {
        position: Point3 { x: x, y: y, z: z },
        color: c
      }
    };

    [
      // front
      vtx(x1, y1, z1), vtx(x1, y2, z1), vtx(x2, y2, z1),
      vtx(x1, y1, z1), vtx(x2, y2, z1), vtx(x2, y1, z1),
      // left
      vtx(x1, y1, z2), vtx(x1, y2, z2), vtx(x1, y2, z1),
      vtx(x1, y1, z2), vtx(x1, y2, z1), vtx(x1, y1, z1),
      // top
      vtx(x1, y2, z1), vtx(x1, y2, z2), vtx(x2, y2, z2),
      vtx(x1, y2, z1), vtx(x2, y2, z2), vtx(x2, y2, z1),
      // back
      vtx(x2, y1, z2), vtx(x2, y2, z2), vtx(x1, y2, z2),
      vtx(x2, y1, z2), vtx(x1, y2, z2), vtx(x1, y1, z2),
      // right
      vtx(x2, y1, z1), vtx(x2, y2, z1), vtx(x2, y2, z2),
      vtx(x2, y1, z1), vtx(x2, y2, z2), vtx(x2, y1, z2),
      // bottom
      vtx(x1, y1, z2), vtx(x1, y1, z1), vtx(x2, y1, z1),
      vtx(x1, y1, z2), vtx(x2, y1, z1), vtx(x2, y1, z2),
    ]
  }

  #[inline]
  fn to_colored_triangles(&self) -> [ColoredVertex, ..VERTICES_PER_TRIANGLE * TRIANGLES_PER_BLOCK] {
    self.to_triangles(self.block_type.to_color())
  }

  // Construct outlines for this Block, to sharpen the edges.
  fn to_outlines(&self) -> [ColoredVertex, ..VERTICES_PER_LINE * LINES_PER_BLOCK] {
    // distance from the block to construct the bounding outlines.
    let d = 0.002;
    let (x1, y1, z1) = (self.bounds.low_corner.x - d, self.bounds.low_corner.y - d, self.bounds.low_corner.z - d);
    let (x2, y2, z2) = (self.bounds.high_corner.x + d, self.bounds.high_corner.y + d, self.bounds.high_corner.z + d);
    let c = Color4::of_rgba(0.0, 0.0, 0.0, 1.0);

    let vtx = |x: GLfloat, y: GLfloat, z: GLfloat| -> ColoredVertex {
      ColoredVertex {
        position: Point3 { x: x, y: y, z: z },
        color: c
      }
    };

    [
      vtx(x1, y1, z1), vtx(x2, y1, z1),
      vtx(x1, y2, z1), vtx(x2, y2, z1),
      vtx(x1, y1, z2), vtx(x2, y1, z2),
      vtx(x1, y2, z2), vtx(x2, y2, z2),

      vtx(x1, y1, z1), vtx(x1, y2, z1),
      vtx(x2, y1, z1), vtx(x2, y2, z1),
      vtx(x1, y1, z2), vtx(x1, y2, z2),
      vtx(x2, y1, z2), vtx(x2, y2, z2),

      vtx(x1, y1, z1), vtx(x1, y1, z2),
      vtx(x2, y1, z1), vtx(x2, y1, z2),
      vtx(x1, y2, z1), vtx(x1, y2, z2),
      vtx(x2, y2, z1), vtx(x2, y2, z2),
    ]
  }
}

/// The whole application. Wrapped up in a nice frameworky struct for SDL.
pub struct App {
  world_data: Vec<Block>,
  // number of blocks that have been created. Used to assign block ids
  block_count: u32,
  // mapping of block_id to the block's index in OpenGL buffers
  block_id_to_index: HashMap<u32, uint>,
  // position; units are world coordinates
  camera_position: Vector3<GLfloat>,
  // speed; units are world coordinates
  camera_speed: Vector3<GLfloat>,
  // acceleration; x/z units are relative to player facing
  camera_accel: Vector3<GLfloat>,
  // this is depleted as we jump and replenished as we stand.
  jump_fuel: uint,
  // are we currently trying to jump? (e.g. holding the key).
  jumping: bool,
  // OpenGL buffers
  world_triangles: GLBuffer<ColoredVertex>,
  outlines: GLBuffer<ColoredVertex>,
  hud_triangles: GLBuffer<ColoredVertex>,
  texture_triangles: GLBuffer<TextureVertex>,
  textures: Vec<GLuint>,
  // OpenGL-friendly equivalent of world_data for selection/picking.
  selection_triangles: GLBuffer<ColoredVertex>,
  // OpenGL projection matrix components
  hud_matrix: Matrix4<GLfloat>,
  fov_matrix: Matrix4<GLfloat>,
  translation_matrix: Matrix4<GLfloat>,
  rotation_matrix: Matrix4<GLfloat>,
  lateral_rotation: angle::Rad<GLfloat>,
  // OpenGL shader "program" id.
  shader_program: u32,
  texture_shader: u32,

  // Is LMB pressed?
  is_mouse_pressed: bool,

  font: fontloader::FontLoader,
  scache: CStringCache,

  timers: stopwatch::TimerSet,
}

/// Create a 3D translation matrix.
pub fn translate(t: Vector3<GLfloat>) -> Matrix4<GLfloat> {
  Matrix4::new(
    1.0, 0.0, 0.0, 0.0,
    0.0, 1.0, 0.0, 0.0,
    0.0, 0.0, 1.0, 0.0,
    t.x, t.y, t.z, 1.0,
  )
}

/// Create a 3D perspective initialization matrix.
pub fn perspective(fovy: GLfloat, aspect: GLfloat, near: GLfloat, far: GLfloat) -> Matrix4<GLfloat> {
  Matrix4::new(
    fovy / aspect, 0.0, 0.0,                              0.0,
    0.0,          fovy, 0.0,                              0.0,
    0.0,           0.0, (near + far) / (near - far),     -1.0,
    0.0,           0.0, 2.0 * near * far / (near - far),  0.0,
  )
}

#[inline]
/// Create a XY symmetric ortho matrix.
pub fn sortho(dx: GLfloat, dy: GLfloat, near: GLfloat, far: GLfloat) -> Matrix4<GLfloat> {
  projection::ortho(-dx, dx, -dy, dy, near, far)
}

/// Create a matrix from a rotation around an arbitrary axis.
pub fn from_axis_angle<S: BaseFloat>(axis: Vector3<S>, angle: angle::Rad<S>) -> Matrix4<S> {
    let (s, c) = angle::sin_cos(angle);
    let _1subc = num::one::<S>() - c;

    Matrix4::new(
        _1subc * axis.x * axis.x + c,
        _1subc * axis.x * axis.y + s * axis.z,
        _1subc * axis.x * axis.z - s * axis.y,
        num::zero(),

        _1subc * axis.x * axis.y - s * axis.z,
        _1subc * axis.y * axis.y + c,
        _1subc * axis.y * axis.z + s * axis.x,
        num::zero(),

        _1subc * axis.x * axis.z + s * axis.y,
        _1subc * axis.y * axis.z - s * axis.x,
        _1subc * axis.z * axis.z + c,
        num::zero(),

        num::zero(),
        num::zero(),
        num::zero(),
        num::one(),
    )
}

/// Gets the id number for a given input of the shader program.
#[allow(non_snake_case_functions)]
pub unsafe fn glGetAttribLocation(shader_program: GLuint, name: &str) -> GLint {
  name.with_c_str(|ptr| gl::GetAttribLocation(shader_program, ptr))
}

impl Game<GameWindowSDL2> for App {
  fn key_press(&mut self, _: &mut GameWindowSDL2, args: &KeyPressArgs) {
    time!(&self.timers, "event.key_press", || unsafe {
      match args.key {
        piston::keyboard::A => {
          self.walk(-Vector3::unit_x());
        },
        piston::keyboard::D => {
          self.walk(Vector3::unit_x());
        },
        piston::keyboard::LShift => {
          self.walk(-Vector3::unit_y());
        },
        piston::keyboard::Space => {
          if !self.jumping {
            self.jumping = true;
            // this 0.3 is duplicated in a few places
            self.camera_accel.y = self.camera_accel.y + 0.3;
          }
        },
        piston::keyboard::W => {
          self.walk(-Vector3::unit_z());
        },
        piston::keyboard::S => {
          self.walk(Vector3::unit_z());
        },
        piston::keyboard::Left =>
          self.rotate_lateral(angle::rad(3.14 / 12.0 as GLfloat)),
        piston::keyboard::Right =>
          self.rotate_lateral(angle::rad(-3.14 / 12.0 as GLfloat)),
        piston::keyboard::Up =>
          self.rotate_vertical(angle::rad(3.14/12.0 as GLfloat)),
        piston::keyboard::Down =>
          self.rotate_vertical(angle::rad(-3.14/12.0 as GLfloat)),
        _ => {},
      }
    })
  }

  fn key_release(&mut self, _: &mut GameWindowSDL2, args: &KeyReleaseArgs) {
    time!(&self.timers, "event.key_release", || {
      match args.key {
        // accelerations are negated from those in key_press.
        piston::keyboard::A => {
          self.walk(Vector3::unit_x());
        },
        piston::keyboard::D => {
          self.walk(-Vector3::unit_x());
        },
        piston::keyboard::LShift => {
          self.walk(Vector3::unit_y());
        },
        piston::keyboard::Space => {
          if self.jumping {
            self.jumping = false;
            // this 0.3 is duplicated in a few places
            self.camera_accel.y = self.camera_accel.y - 0.3;
          }
        },
        piston::keyboard::W => {
          self.walk(Vector3::unit_z());
        },
        piston::keyboard::S => {
          self.walk(-Vector3::unit_z());
        },
        _ => { }
      }
    })
  }

  #[inline]
  fn mouse_move(&mut self, w: &mut GameWindowSDL2, args: &MouseMoveArgs) {
    time!(&self.timers, "event.mouse_move", || unsafe {
      let (cx, cy) = (WINDOW_WIDTH as f32 / 2.0, WINDOW_HEIGHT as f32 / 2.0);
      // args.y = h - args.y;
      // dy = args.y - cy;
      //  => dy = cy - args.y;
      let (dx, dy) = (args.x as f32 - cx, cy - args.y as f32);
      let (rx, ry) = (dx * -3.14 / 1024.0, dy * 3.14 / 1024.0);
      self.rotate_lateral(angle::rad(rx));
      self.rotate_vertical(angle::rad(ry));

      mouse::warp_mouse_in_window(&w.render_window.window, WINDOW_WIDTH as i32 / 2, WINDOW_HEIGHT as i32 / 2);
    })
  }

  fn mouse_press(&mut self, _: &mut GameWindowSDL2, args: &MousePressArgs) {
    time!(&self.timers, "event.mouse_press", || {
      match args.button {
        piston::mouse::Left => {
          self.is_mouse_pressed = true;
        },
        piston::mouse::Right => {
          unsafe{
            match self.block_at_screen(WINDOW_WIDTH as i32 / 2, WINDOW_HEIGHT as i32 / 2) {
              None => { },
              Some(block_index) => {
                if block_index > 0 { 
                  let block = self.world_data[block_index];
                  self.place_block(block.low_corner + Vector3::unit_y(), block.high_corner + Vector3::unit_y(), Dirt, true);
                }
              }
            }
          }
        }
        _ => { }
      }
    })
  }

  fn mouse_release(&mut self, _: &mut GameWindowSDL2, args: &MouseReleaseArgs) {
    match args.button {
      piston::mouse::Left => {
        self.is_mouse_pressed = false;
      },
      _ => {}
    }
  }

  fn load(&mut self, _: &mut GameWindowSDL2) {
    time!(&self.timers, "load", || {
      mouse::show_cursor(false);

      gl::FrontFace(gl::CCW);
      gl::CullFace(gl::BACK);
      gl::Enable(gl::CULL_FACE);

      gl::Enable(gl::BLEND);
      gl::BlendFunc(gl::SRC_ALPHA, gl::ONE_MINUS_SRC_ALPHA);

      gl::Enable(gl::LINE_SMOOTH);
      gl::LineWidth(2.5);

      gl::Enable(gl::DEPTH_TEST);
      gl::DepthFunc(gl::LESS);
      gl::ClearDepth(100.0);
      gl::ClearColor(0.0, 0.0, 0.0, 1.0);

      unsafe {
        self.set_up_shaders();

        // initialize the projection matrix
        self.fov_matrix = perspective(3.14/3.0, 4.0/3.0, 0.1, 100.0);
        self.translate(Vector3::new(0.0, 4.0, 10.0));
        self.update_projection();
      }

      let timers = &self.timers;

      unsafe {
        self.selection_triangles = GLBuffer::new(
          self.shader_program,
          [ VertexAttribData::new("position", 3),
            VertexAttribData::new("in_color", 4),
          ],
          MAX_WORLD_SIZE * TRIANGLE_VERTICES_PER_BLOCK,
        );

        self.world_triangles = GLBuffer::new(
          self.shader_program,
          [ VertexAttribData::new("position", 3),
            VertexAttribData::new("in_color", 4),
          ],
          MAX_WORLD_SIZE * TRIANGLE_VERTICES_PER_BLOCK,
        );

        self.outlines = GLBuffer::new(
          self.shader_program,
          [ VertexAttribData::new("position", 3),
            VertexAttribData::new("in_color", 4),
          ],
          MAX_WORLD_SIZE * LINE_VERTICES_PER_BLOCK,
        );

        self.hud_triangles = GLBuffer::new(
          self.shader_program,
          [ VertexAttribData::new("position", 3),
            VertexAttribData::new("in_color", 4),
          ],
          16 * VERTICES_PER_TRIANGLE,
        );

        self.texture_triangles = GLBuffer::new(
          self.texture_shader,
          [ VertexAttribData::new("position", 2),
            VertexAttribData::new("texture_position", 2),
          ],
          8 * VERTICES_PER_TRIANGLE,
        );

        self.make_textures();
        self.make_hud();
      }

      timers.time("load.construct", || {
        // low dirt block
        for i in range_inclusive(-1i, 1) {
          for j in range_inclusive(-1i, 1) {
            let (x1, y1, z1) = (3.0 + i as GLfloat, 6.0, 0.0 + j as GLfloat);
            let (x2, y2, z2) = (4.0 + i as GLfloat, 7.0, 1.0 + j as GLfloat);
            self.place_block(Vector3::new(x1, y1, z1), Vector3::new(x2, y2, z2), Dirt, false);
          }
        }
        // high dirt block
        for i in range_inclusive(-1i, 1) {
          for j in range_inclusive(-1i, 1) {
            let (x1, y1, z1) = (0.0 + i as GLfloat, 12.0, 5.0 + j as GLfloat);
            let (x2, y2, z2) = (1.0 + i as GLfloat, 13.0, 6.0 + j as GLfloat);
            self.place_block(Vector3::new(x1, y1, z1), Vector3::new(x2, y2, z2), Dirt, false);
          }
        }
        // ground
        for i in range_inclusive(-32i, 32) {
          for j in range_inclusive(-32i, 32) {
            let (x1, y1, z1) = (i as GLfloat - 0.5, 0.0, j as GLfloat - 0.5);
            let (x2, y2, z2) = (i as GLfloat + 0.5, 1.0, j as GLfloat + 0.5);
            self.place_block(Vector3::new(x1, y1, z1), Vector3::new(x2, y2, z2), Grass, false);
          }
        }
        // front wall
        for i in range_inclusive(-32i, 32) {
          for j in range_inclusive(0i, 32) {
            let (x1, y1, z1) = (i as GLfloat - 0.5, 1.0 + j as GLfloat, -32.0 - 0.5);
            let (x2, y2, z2) = (i as GLfloat + 0.5, 2.0 + j as GLfloat, -32.0 + 0.5);
            self.place_block(Vector3::new(x1, y1, z1), Vector3::new(x2, y2, z2), Stone, false);
          }
        }
        // back wall
        for i in range_inclusive(-32i, 32) {
          for j in range_inclusive(0i, 32) {
            let (x1, y1, z1) = (i as GLfloat - 0.5, 1.0 + j as GLfloat, 32.0 - 0.5);
            let (x2, y2, z2) = (i as GLfloat + 0.5, 2.0 + j as GLfloat, 32.0 + 0.5);
            self.place_block(Vector3::new(x1, y1, z1), Vector3::new(x2, y2, z2), Stone, false);
          }
        }
        // left wall
        for i in range_inclusive(-32i, 32) {
          for j in range_inclusive(0i, 32) {
            let (x1, y1, z1) = (-32.0 - 0.5, 1.0 + j as GLfloat, i as GLfloat - 0.5);
            let (x2, y2, z2) = (-32.0 + 0.5, 2.0 + j as GLfloat, i as GLfloat + 0.5);
            self.place_block(Vector3::new(x1, y1, z1), Vector3::new(x2, y2, z2), Stone, false);
          }
        }
        // right wall
        for i in range_inclusive(-32i, 32) {
          for j in range_inclusive(0i, 32) {
            let (x1, y1, z1) = (32.0 - 0.5, 1.0 + j as GLfloat, i as GLfloat - 0.5);
            let (x2, y2, z2) = (32.0 + 0.5, 2.0 + j as GLfloat, i as GLfloat + 0.5);
            self.place_block(Vector3::new(x1, y1, z1), Vector3::new(x2, y2, z2), Stone, false);
          }
        }
      });
<<<<<<< HEAD
=======

      unsafe {
        self.selection_triangles = GLBuffer::new(
          self.shader_program,
          [ VertexAttribData { name: "position", size: 3 },
            VertexAttribData { name: "in_color", size: 4 },
          ],
          self.world_data.len() * TRIANGLE_VERTICES_PER_BLOCK,
        );

        self.world_triangles = GLBuffer::new(
          self.shader_program,
          [ VertexAttribData { name: "position", size: 3 },
            VertexAttribData { name: "in_color", size: 4 },
          ],
          self.world_data.len() * TRIANGLE_VERTICES_PER_BLOCK,
        );

        self.outlines = GLBuffer::new(
          self.shader_program,
          [ VertexAttribData { name: "position", size: 3 },
            VertexAttribData { name: "in_color", size: 4 },
          ],
          self.world_data.len() * LINE_VERTICES_PER_BLOCK,
        );

        self.hud_triangles = GLBuffer::new(
          self.shader_program,
          [ VertexAttribData { name: "position", size: 3 },
            VertexAttribData { name: "in_color", size: 4 },
          ],
          16 * VERTICES_PER_TRIANGLE,
        );

        self.texture_triangles = GLBuffer::new(
          self.texture_shader,
          [ VertexAttribData { name: "position", size: 2 },
            VertexAttribData { name: "texture_position", size: 2 },
          ],
          8 * VERTICES_PER_TRIANGLE,
        );

        self.make_textures();
        self.make_world_render_data();
        self.make_hud();
      }
>>>>>>> e6d064f2
    })
  }

  fn update(&mut self, _: &mut GameWindowSDL2, _: &UpdateArgs) {
    time!(&self.timers, "update", || unsafe {
      if self.jumping {
        if self.jump_fuel > 0 {
          self.jump_fuel -= 1;
        } else {
          // this code is duplicated in a few places
          self.jumping = false;
          self.camera_accel.y = self.camera_accel.y - 0.3;
        }
      }

      let dP = self.camera_speed;
      if dP.x != 0.0 {
        self.translate(Vector3::new(dP.x, 0.0, 0.0));
      }
      if dP.y != 0.0 {
        self.translate(Vector3::new(0.0, dP.y, 0.0));
      }
      if dP.z != 0.0 {
        self.translate(Vector3::new(0.0, 0.0, dP.z));
      }

      let dV = Matrix3::from_axis_angle(&Vector3::unit_y(), self.lateral_rotation).mul_v(&self.camera_accel);
      self.camera_speed = self.camera_speed + dV;
      // friction
      self.camera_speed = self.camera_speed * Vector3::new(0.7, 0.99, 0.7);

      // Block deletion
      if self.is_mouse_pressed {
        time!(&self.timers, "update.delete_block", || unsafe {
          self
            .block_at_screen(WINDOW_WIDTH as i32 / 2, WINDOW_HEIGHT as i32 / 2)
            .map(|block_index| {
              self.remove_block(block_index);
            });
        })
      }
    })
  }

  fn render(&mut self, _: &mut GameWindowSDL2, _: &RenderArgs) {
    time!(&self.timers, "render", || unsafe {
      // draw the world
      gl::Clear(gl::COLOR_BUFFER_BIT | gl::DEPTH_BUFFER_BIT);
      self.world_triangles.draw(gl::TRIANGLES);
      self.outlines.draw(gl::LINES);

      // draw the hud
      self.set_projection(&self.hud_matrix);
      self.hud_triangles.draw(gl::TRIANGLES);
      self.update_projection();

      // draw textures
      gl::UseProgram(self.texture_shader);
      let mut i = 0u;
      for tex in self.textures.iter() {
        gl::BindTexture(gl::TEXTURE_2D, *tex);
        self.texture_triangles.draw_slice(gl::TRIANGLES, i * 6, 6);
        i += 1;
      }
      gl::UseProgram(self.shader_program);
    })
  }
}

#[inline]
fn mask(mask: u32, i: u32) -> u32 {
  (i & mask) >> (mask as uint).trailing_zeros()
}

fn selection_color(block_id: u32) -> Color4<GLfloat> {
  assert!(block_id < 0xFF000000, "too many items for selection buffer");
  let ret = Color4::new(
    (mask(0x00FF0000, block_id) as GLfloat / 255.0),
    (mask(0x0000FF00, block_id) as GLfloat / 255.0),
    (mask(0x000000FF, block_id) as GLfloat / 255.0),
    1.0,
  );
  assert!(ret.r >= 0.0);
  assert!(ret.r <= 1.0 as f32);
  assert!(ret.g >= 0.0 as f32);
  assert!(ret.g <= 1.0 as f32);
  assert!(ret.b >= 0.0 as f32);
  assert!(ret.b <= 1.0 as f32);
  ret
}


impl App {
  /// Initializes an empty app.
  pub unsafe fn new() -> App {
    App {
      world_data: Vec::new(),
      // Start assigning block_ids at 1.
      // block_id 0 corresponds to no block.
      block_count: 1 as u32,
      block_id_to_index: HashMap::<u32, uint>::new(),
      camera_position: Vector3::zero(),
      camera_speed: Vector3::zero(),
      camera_accel: Vector3::new(0.0, -0.1, 0.0),
      jump_fuel: 0,
      jumping: false,
      world_triangles: GLBuffer::null(),
      outlines: GLBuffer::null(),
      hud_triangles: GLBuffer::null(),
      selection_triangles: GLBuffer::null(),
      texture_triangles: GLBuffer::null(),
      textures: Vec::new(),
      hud_matrix: translate(Vector3::new(0.0, 0.0, -1.0)) * sortho(WINDOW_WIDTH as f32 / WINDOW_HEIGHT as f32, 1.0, -1.0, 1.0),
      fov_matrix: Matrix4::identity(),
      translation_matrix: Matrix4::identity(),
      rotation_matrix: Matrix4::identity(),
      lateral_rotation: angle::rad(0.0),
      shader_program: -1 as u32,
      texture_shader: -1 as u32,
      is_mouse_pressed: false,
      font: fontloader::FontLoader::new(),
      scache: CStringCache::new(),
      timers: stopwatch::TimerSet::new(),
    }
  }

  /// Build all of our program's shaders.
  pub unsafe fn set_up_shaders(&mut self) {
    let ivs = compile_shader(ID_VS_SRC, gl::VERTEX_SHADER);
    let txs = compile_shader(TX_SRC, gl::FRAGMENT_SHADER);
    self.texture_shader = link_program(ivs, txs);
    gl::UseProgram(self.texture_shader);

    let vs = compile_shader(VS_SRC, gl::VERTEX_SHADER);
    let fs = compile_shader(FS_SRC, gl::FRAGMENT_SHADER);
    self.shader_program = link_program(vs, fs);
    gl::UseProgram(self.shader_program);
  }

  /// Makes some basic textures in the world.
  pub unsafe fn make_textures(&mut self) {
    let instructions = Vec::from_slice([
            "Use WASD to move, and spacebar to jump.",
            "Use the mouse to look around, and click to remove blocks."
        ]);

    let mut y = 0.99;

    for line in instructions.iter() {
      self.textures.push(self.font.sans.red(*line));

      self.texture_triangles.push(
        TextureVertex::square(
          Aabb2 {
            min: Point2 { x: -0.97, y: y - 0.2 },
            max: Point2 { x: 0.0,   y: y       },
          }));
      y -= 0.2;
    }
  }

<<<<<<< HEAD
=======
  /// Update the OpenGL vertex data with the world data world_triangles.
  pub unsafe fn make_world_render_data(&mut self) {
    fn selection_color(i: u32) -> Color4<GLfloat> {
      assert!(i < 0xFF000000, "too many items for selection buffer");
      let i = i + 1;
      let ret = Color4::of_rgba(
        (mask(0x00FF0000, i) as GLfloat / 255.0),
        (mask(0x0000FF00, i) as GLfloat / 255.0),
        (mask(0x000000FF, i) as GLfloat / 255.0),
        1.0,
      );

      assert!(ret.r >= 0.0);
      assert!(ret.r <= 1.0);
      assert!(ret.g >= 0.0);
      assert!(ret.g <= 1.0);
      assert!(ret.b >= 0.0);
      assert!(ret.b <= 1.0);
      ret
    }

    time!(&self.timers, "render.make_data", || {
      for (i, block) in self.world_data.iter().enumerate() {
        self.world_triangles.push(block.to_colored_triangles());
        self.outlines.push(block.to_outlines());
        self.selection_triangles.push(block.to_triangles(selection_color(i as u32)));
      }
    })
  }

  /// Creates the HUD.
>>>>>>> e6d064f2
  pub unsafe fn make_hud(&mut self) {
    let cursor_color = Color4::of_rgba(0.0, 0.0, 0.0, 0.75);

    self.hud_triangles.push(
      ColoredVertex::square(
        Aabb2 {
          min: Point2 { x: -0.02, y: -0.02 },
          max: Point2 { x:  0.02, y:  0.02 },
        }, cursor_color));
  }


  /// Sets the opengl projection matrix.
  pub unsafe fn set_projection(&mut self, m: &Matrix4<GLfloat>) {
    let var_name = self.scache.convert("proj_matrix").as_ptr();
    let loc = gl::GetUniformLocation(self.shader_program, var_name);
    assert!(loc != -1, "couldn't read matrix");
    gl::UniformMatrix4fv(loc, 1, 0, mem::transmute(m.ptr()));
  }

  #[inline]
  /// Updates the projetion matrix with all our movements.
  pub unsafe fn update_projection(&mut self) {
    time!(&self.timers, "update.projection", || {
      self.set_projection(&(self.fov_matrix * self.rotation_matrix * self.translation_matrix));
    })
  }

  #[inline]
  /// Renders the selection buffer.
  pub fn render_selection(&mut self) {
    time!(&self.timers, "render.render_selection", || {
      gl::Clear(gl::COLOR_BUFFER_BIT | gl::DEPTH_BUFFER_BIT);
      self.selection_triangles.draw(gl::TRIANGLES);
    })
  }

  /// Returns the index of the block at the given (x, y) coordinate on the screen.
  /// The pixel coordinates are in the range [(0.0, 0.0), (1.0, 1.0)].
  unsafe fn block_at_screen(&mut self, x: i32, y: i32) -> Option<uint> {
      self.render_selection();

      let pixels: Color4<u8> = Color4::of_rgba(0, 0, 0, 0);
      gl::ReadPixels(x, y, 1, 1, gl::RGB, gl::UNSIGNED_BYTE, mem::transmute(&pixels));

      let block_id = (pixels.r as uint << 16) | (pixels.g as uint << 8) | (pixels.b as uint << 0);
      // TODO: check if id not in hashmap
      self.block_id_to_index.find(&(block_id as u32)).map(|&x| x)
  }
  
  fn place_block(&mut self, low_corner: Vector3<GLfloat>, high_corner: Vector3<GLfloat>, block_type: BlockType, check_collisions: bool) {
    let block = Block::new(low_corner, high_corner, block_type, self.block_count);
    let collided =
      check_collisions &&
      self
        .world_data
        .iter()
        .any(|other_block|
          match intersect(&block, other_block) {
            Intersect(_) => {
              true
            }
            NoIntersect => false,
          }
        );

    if !collided {
      unsafe {
        self.world_data.grow(1, &block);
        self.world_triangles.push(block.to_colored_triangles());
        self.outlines.push(block.to_outlines());
        self.selection_triangles.push(block.to_triangles(selection_color(self.block_count)));
        self.block_id_to_index.insert(block.id, self.world_data.len() - 1);
        self.block_count += 1;
      }
    }
  }

  fn remove_block(&mut self, block_index: uint) {
    let block_id = self.world_data[block_index].id;
    // block that will be swapped into block_index in GL buffers after removal
    let swapped_block_id = self.world_data[self.world_data.len() - 1].id;
    unsafe {
      self.world_data.swap_remove(block_index);
      self.world_triangles.swap_remove(TRIANGLE_VERTICES_PER_BLOCK, block_index);
      self.outlines.swap_remove(LINE_VERTICES_PER_BLOCK, block_index);
      self.selection_triangles.swap_remove(TRIANGLE_VERTICES_PER_BLOCK, block_index);
    }
    self.block_id_to_index.remove(&block_id);
    if block_id != swapped_block_id {
      self.block_id_to_index.insert(swapped_block_id, block_index);
    }
  }

  #[inline]
  /// Changes the camera's acceleration by the given `da`.
  pub fn walk(&mut self, da: Vector3<GLfloat>) {
    self.camera_accel = self.camera_accel + da.mul_s(0.2);
  }

<<<<<<< HEAD
  fn construct_player(&self, high_corner: Vector3<GLfloat>) -> Block {
    let low_corner = high_corner - Vector3::new(0.5, 2.0, 1.0);
    // TODO: this really shouldn't be Stone.
    Block::new(low_corner, high_corner, Stone, -1 as u32)
=======

  fn player_bounds(&self, high_corner: Vector3<GLfloat>) -> BoundingBox {
    // TODO(cgaebel): We should be using a `cgmath::Aabb` for this.
    let low_corner = high_corner - Vector3::new(1.0, 2.0, 1.0);
    BoundingBox { low_corner: low_corner, high_corner: high_corner }
>>>>>>> e6d064f2
  }

  /// Translates the camera by a vector.
  pub unsafe fn translate(&mut self, v: Vector3<GLfloat>) {
    let player = self.player_bounds(self.camera_position + v);

    let mut d_camera_speed : Vector3<GLfloat> = Vector3::new(0.0, 0.0, 0.0);

    let collided =
      self
        .world_data
        .iter()
        .any(|block|
          match intersect(&player, &block.bounds) {
            Intersect(stop) => {
              d_camera_speed = v*stop - v;
              true
            }
            NoIntersect => false,
          }
        );

    self.camera_speed = self.camera_speed + d_camera_speed;

    if collided {
      if v.y < 0.0 {
        self.jump_fuel = MAX_JUMP_FUEL;
      }
    } else {
      self.camera_position = self.camera_position + v;
      self.translation_matrix = self.translation_matrix * translate(-v);
      self.update_projection();

      if v.y < 0.0 {
        self.jump_fuel = 0;
      }
    }
  }

  #[inline]
  /// Rotate the player's view about a given vector, by `r` radians.
  pub unsafe fn rotate(&mut self, v: Vector3<GLfloat>, r: angle::Rad<GLfloat>) {
    self.rotation_matrix = self.rotation_matrix * from_axis_angle(v, -r);
    self.update_projection();
  }

  #[inline]
  /// Rotate the camera around the y axis, by `r` radians. Positive is
  /// counterclockwise.
  pub unsafe fn rotate_lateral(&mut self, r: angle::Rad<GLfloat>) {
    self.lateral_rotation = self.lateral_rotation + r;
    self.rotate(Vector3::unit_y(), r);
  }

  #[inline]
  /// Changes the camera pitch by `r` radians. Positive is up.
  pub unsafe fn rotate_vertical(&mut self, r: angle::Rad<GLfloat>) {
    let axis = self.right();
    self.rotate(axis, r);
  }

  // axes

  /// Return the "right" axis (i.e. the x-axis rotated to match you).
  pub fn right(&self) -> Vector3<GLfloat> {
    return Matrix3::from_axis_angle(&Vector3::unit_y(), self.lateral_rotation).mul_v(&Vector3::unit_x());
  }

  /// Return the "forward" axis (i.e. the z-axis rotated to match you).
  #[allow(dead_code)]
  pub fn forward(&self) -> Vector3<GLfloat> {
    return Matrix3::from_axis_angle(&Vector3::unit_y(), self.lateral_rotation).mul_v(&-Vector3::unit_z());
  }
}

// TODO(cgabeel): This should be removed when rustc bug #8861 is patched.
#[unsafe_destructor]
impl Drop for App {
  fn drop(&mut self) {
    if self.textures.len() == 0 { return }
    unsafe { gl::DeleteTextures(self.textures.len() as i32, &self.textures[0]); }
  }
}

// Shader sources
static VS_SRC: &'static str =
r"#version 330 core
uniform mat4 proj_matrix;

in  vec3 position;
in  vec4 in_color;
out vec4 color;

void main() {
  gl_Position = proj_matrix * vec4(position, 1.0);
  color = in_color;
}";

static FS_SRC: &'static str =
r"#version 330 core
in  vec4 color;
out vec4 frag_color;
void main() {
  frag_color = color;
}";

static ID_VS_SRC: &'static str =
r"#version 330 core
in  vec2 position;
in  vec2 texture_position;
out vec2 tex_position;
void main() {
  tex_position = texture_position;
  gl_Position = vec4(position, -1.0, 1.0);
}";

static TX_SRC: &'static str =
r"#version 330 core
in  vec2 tex_position;
out vec4 frag_color;

uniform sampler2D texture_in;

void main(){
  frag_color = texture(texture_in, vec2(tex_position.x, 1.0 - tex_position.y));
}
";

fn compile_shader(src: &str, ty: GLenum) -> GLuint {
    let shader = gl::CreateShader(ty);
    unsafe {
        // Attempt to compile the shader
        src.with_c_str(|ptr| gl::ShaderSource(shader, 1, &ptr, ptr::null()));
        gl::CompileShader(shader);

        // Get the compile status
        let mut status = gl::FALSE as GLint;
        gl::GetShaderiv(shader, gl::COMPILE_STATUS, &mut status);

        // Fail on error
        if status != (gl::TRUE as GLint) {
            let mut len = 0;
            gl::GetShaderiv(shader, gl::INFO_LOG_LENGTH, &mut len);
            let mut buf = Vec::from_elem(len as uint - 1, 0u8); // subtract 1 to skip the trailing null character
            gl::GetShaderInfoLog(shader, len, ptr::mut_null(), buf.as_mut_ptr() as *mut GLchar);
            fail!("{}", str::from_utf8(buf.slice(0, buf.len())).expect("ShaderInfoLog not valid utf8"));
        }
    }
    shader
}

fn link_program(vs: GLuint, fs: GLuint) -> GLuint {
    let program = gl::CreateProgram();

    gl::AttachShader(program, vs);
    gl::AttachShader(program, fs);
    gl::LinkProgram(program);

    unsafe {
        // Get the link status
        let mut status = gl::FALSE as GLint;
        gl::GetProgramiv(program, gl::LINK_STATUS, &mut status);

        // Fail on error
        if status != (gl::TRUE as GLint) {
            let mut len: GLint = 0;
            gl::GetProgramiv(program, gl::INFO_LOG_LENGTH, &mut len);
            let mut buf = Vec::from_elem(len as uint - 1, 0u8); // subtract 1 to skip the trailing null character
            gl::GetProgramInfoLog(program, len, ptr::mut_null(), buf.as_mut_ptr() as *mut GLchar);
            fail!("{}", str::from_utf8(buf.slice(0, buf.len())).expect("ProgramInfoLog not valid utf8"));
        }
    }

    program
}

#[allow(dead_code)]
unsafe fn println_c_str(str: *const u8) {
  let mut str = str;
  loop {
    let c = *str as char;
    if c == '\0' {
      println!("");
      return;
    }
    print!("{:c}", c);
    str = str.offset(1);
  }
}

pub fn main() {
  println!("starting");

  let mut window = GameWindowSDL2::new(
    GameWindowSettings {
      title: "playform".to_string(),
      size: [WINDOW_WIDTH, WINDOW_HEIGHT],
      fullscreen: false,
      exit_on_esc: false,
    }
  );

  let opengl_version = gl::GetString(gl::VERSION);
  let glsl_version = gl::GetString(gl::SHADING_LANGUAGE_VERSION);
  print!("OpenGL version: ");
  unsafe { println_c_str(opengl_version); }
  print!("GLSL version: ");
  unsafe { println_c_str(glsl_version); }
  println!("");

  let mut app = unsafe { App::new() };
  app.run(&mut window, &GameIteratorSettings {
    updates_per_second: 30,
    max_frames_per_second: 60,
  });

  println!("finished!");
  println!("");
  println!("runtime stats:");

  app.timers.print();
}<|MERGE_RESOLUTION|>--- conflicted
+++ resolved
@@ -22,16 +22,8 @@
 use std::ptr;
 use std::str;
 use std::num;
-<<<<<<< HEAD
 use std::collections::HashMap;
-
-mod color;
-mod fontloader;
-mod stopwatch;
-mod ttf;
-=======
 use vertex::{ColoredVertex,TextureVertex};
->>>>>>> e6d064f2
 
 // TODO(cgaebel): How the hell do I get this to be exported from `mod stopwatch`?
 macro_rules! time(
@@ -721,55 +713,6 @@
           }
         }
       });
-<<<<<<< HEAD
-=======
-
-      unsafe {
-        self.selection_triangles = GLBuffer::new(
-          self.shader_program,
-          [ VertexAttribData { name: "position", size: 3 },
-            VertexAttribData { name: "in_color", size: 4 },
-          ],
-          self.world_data.len() * TRIANGLE_VERTICES_PER_BLOCK,
-        );
-
-        self.world_triangles = GLBuffer::new(
-          self.shader_program,
-          [ VertexAttribData { name: "position", size: 3 },
-            VertexAttribData { name: "in_color", size: 4 },
-          ],
-          self.world_data.len() * TRIANGLE_VERTICES_PER_BLOCK,
-        );
-
-        self.outlines = GLBuffer::new(
-          self.shader_program,
-          [ VertexAttribData { name: "position", size: 3 },
-            VertexAttribData { name: "in_color", size: 4 },
-          ],
-          self.world_data.len() * LINE_VERTICES_PER_BLOCK,
-        );
-
-        self.hud_triangles = GLBuffer::new(
-          self.shader_program,
-          [ VertexAttribData { name: "position", size: 3 },
-            VertexAttribData { name: "in_color", size: 4 },
-          ],
-          16 * VERTICES_PER_TRIANGLE,
-        );
-
-        self.texture_triangles = GLBuffer::new(
-          self.texture_shader,
-          [ VertexAttribData { name: "position", size: 2 },
-            VertexAttribData { name: "texture_position", size: 2 },
-          ],
-          8 * VERTICES_PER_TRIANGLE,
-        );
-
-        self.make_textures();
-        self.make_world_render_data();
-        self.make_hud();
-      }
->>>>>>> e6d064f2
     })
   }
 
@@ -931,40 +874,6 @@
     }
   }
 
-<<<<<<< HEAD
-=======
-  /// Update the OpenGL vertex data with the world data world_triangles.
-  pub unsafe fn make_world_render_data(&mut self) {
-    fn selection_color(i: u32) -> Color4<GLfloat> {
-      assert!(i < 0xFF000000, "too many items for selection buffer");
-      let i = i + 1;
-      let ret = Color4::of_rgba(
-        (mask(0x00FF0000, i) as GLfloat / 255.0),
-        (mask(0x0000FF00, i) as GLfloat / 255.0),
-        (mask(0x000000FF, i) as GLfloat / 255.0),
-        1.0,
-      );
-
-      assert!(ret.r >= 0.0);
-      assert!(ret.r <= 1.0);
-      assert!(ret.g >= 0.0);
-      assert!(ret.g <= 1.0);
-      assert!(ret.b >= 0.0);
-      assert!(ret.b <= 1.0);
-      ret
-    }
-
-    time!(&self.timers, "render.make_data", || {
-      for (i, block) in self.world_data.iter().enumerate() {
-        self.world_triangles.push(block.to_colored_triangles());
-        self.outlines.push(block.to_outlines());
-        self.selection_triangles.push(block.to_triangles(selection_color(i as u32)));
-      }
-    })
-  }
-
-  /// Creates the HUD.
->>>>>>> e6d064f2
   pub unsafe fn make_hud(&mut self) {
     let cursor_color = Color4::of_rgba(0.0, 0.0, 0.0, 0.75);
 
@@ -1065,18 +974,11 @@
     self.camera_accel = self.camera_accel + da.mul_s(0.2);
   }
 
-<<<<<<< HEAD
-  fn construct_player(&self, high_corner: Vector3<GLfloat>) -> Block {
-    let low_corner = high_corner - Vector3::new(0.5, 2.0, 1.0);
-    // TODO: this really shouldn't be Stone.
-    Block::new(low_corner, high_corner, Stone, -1 as u32)
-=======
 
   fn player_bounds(&self, high_corner: Vector3<GLfloat>) -> BoundingBox {
     // TODO(cgaebel): We should be using a `cgmath::Aabb` for this.
     let low_corner = high_corner - Vector3::new(1.0, 2.0, 1.0);
     BoundingBox { low_corner: low_corner, high_corner: high_corner }
->>>>>>> e6d064f2
   }
 
   /// Translates the camera by a vector.
