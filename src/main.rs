#![feature(globs)] // Allow global imports
#![feature(macro_rules)]

extern crate cgmath;
extern crate gl;
extern crate piston;
extern crate sdl2;
extern crate sdl2_game_window;

use color::Color4;
use cgmath::angle;
use cgmath::array::Array2;
use cgmath::matrix::{Matrix, Matrix3, Matrix4};
use cgmath::num::{BaseFloat};
use cgmath::vector::{Vector, Vector2, Vector3};
use cgmath::projection;
use piston::*;
use gl::types::*;
use sdl2_game_window::GameWindowSDL2;
use sdl2::mouse;
use std::mem;
use std::iter::range_inclusive;
use std::ptr;
use std::str;
use std::num;
use std::collections::HashMap;

mod color;
mod fontloader;
mod stopwatch;
mod ttf;

// TODO(cgaebel): How the hell do I get this to be exported from `mod stopwatch`?
macro_rules! time(
  ($timers:expr, $name:expr, $f:expr) => (
    unsafe { ($timers as *const stopwatch::TimerSet).to_option() }.unwrap().time($name, $f)
  );
)

static WINDOW_WIDTH: u32 = 800;
static WINDOW_HEIGHT: u32 = 600;

static TRIANGLES_PER_BLOCK: uint = 12;
static LINES_PER_BLOCK: uint = 12;
static VERTICES_PER_TRIANGLE: uint = 3;
static VERTICES_PER_LINE: uint = 2;
static TRIANGLE_VERTICES_PER_BLOCK: uint = TRIANGLES_PER_BLOCK * VERTICES_PER_TRIANGLE;
static LINE_VERTICES_PER_BLOCK: uint = LINES_PER_BLOCK * VERTICES_PER_LINE;

static MAX_WORLD_SIZE: uint = 100000;

static MAX_JUMP_FUEL: uint = 4;

// #[deriving(Clone)]
// pub struct Color4<T> { r: T, g: T, b: T, a: T }

// impl<T: Clone> Color4<T> {
//   fn new(r: &T, g: &T, b: &T, a: &T) -> Color4<T> {
//     Color4 {
//       r: r.clone(),
//       g: g.clone(),
//       b: b.clone(),
//       a: a.clone(),
//     }
//   }
// }


#[deriving(Clone)]
// Rendering vertex: position and color.
pub struct Vertex {
  position: Vector3<GLfloat>,
  color:    Color4<GLfloat>,
}

impl Vertex {
  fn new(x: GLfloat, y: GLfloat, z: GLfloat, c: Color4<GLfloat>) -> Vertex {
    Vertex {
      position: Vector3::new(x, y, z),
      color:    c,
    }
  }
}

#[deriving(Clone)]
pub struct TextureVertex {
  position: Vector2<GLfloat>,
  texture_position: Vector2<GLfloat>,
}

impl TextureVertex {
  #[inline]
  pub fn new(x: GLfloat, y: GLfloat, tx: GLfloat, ty: GLfloat) -> TextureVertex {
    TextureVertex {
      position: Vector2::new(x, y),
      texture_position: Vector2::new(tx, ty),
    }
  }
}

pub struct VertexAttribData<'a> {
  name: &'a str,
  span: uint,
}

impl<'a> VertexAttribData<'a> {
  pub fn new(name: &'a str, span: uint) -> VertexAttribData<'a> {
    VertexAttribData {
      name: name,
      span: span,
    }
  }
}

pub struct GLBuffer<T> {
  vertex_array: u32,
  vertex_buffer: u32,
  length: uint,
  capacity: uint,
}

impl<T: Clone> GLBuffer<T> {
  #[inline]
  pub unsafe fn null() -> GLBuffer<T> {
    GLBuffer {
      vertex_array: -1 as u32,
      vertex_buffer: -1 as u32,
      length: 0,
      capacity: 0,
    }
  }

  #[inline]
  pub unsafe fn new(shader_program: GLuint, attribs: &[VertexAttribData], capacity: uint) -> GLBuffer<T> {
    let mut vertex_array = 0;
    let mut vertex_buffer = 0;
    gl::GenVertexArrays(1, &mut vertex_array);
    gl::GenBuffers(1, &mut vertex_buffer);

    gl::BindVertexArray(vertex_array);
    gl::BindBuffer(gl::ARRAY_BUFFER, vertex_buffer);

    let mut offset = 0;
    for attrib in attribs.iter() {
      let shader_attrib = glGetAttribLocation(shader_program, attrib.name) as GLuint;
      if shader_attrib == -1 {
        fail!("shader attribute \"{}\" not found", attrib.name);
      }

      gl::EnableVertexAttribArray(shader_attrib);
      gl::VertexAttribPointer(
          shader_attrib,
          attrib.span as i32,
          gl::FLOAT,
          gl::FALSE as GLboolean,
          mem::size_of::<T>() as i32,
          ptr::null().offset(offset),
      );
      offset += (attrib.span * mem::size_of::<GLfloat>()) as int;
    }

    if offset != mem::size_of::<T>() as int {
      fail!("attribs are incorrectly sized!");
    }

    gl::BufferData(
      gl::ARRAY_BUFFER,
      (capacity * mem::size_of::<T>()) as GLsizeiptr,
      ptr::null(),
      gl::DYNAMIC_DRAW,
    );

    GLBuffer {
      vertex_array: vertex_array,
      vertex_buffer: vertex_buffer,
      length: 0,
      capacity: capacity,
    }
  }

  pub unsafe fn swap_remove(&mut self, span: uint, i: uint) {
    gl::BindVertexArray(self.vertex_array);
    gl::BindBuffer(gl::ARRAY_BUFFER, self.vertex_buffer);

    self.length -= span;
    let size = mem::size_of::<T>();
    let copy_size = (size * span) as uint;
    let mut bytes: Vec<u8> = Vec::with_capacity(copy_size);
    bytes.set_len(copy_size);
    gl::GetBufferSubData(
      gl::ARRAY_BUFFER,
      (self.length * size) as i64,
      copy_size as i64,
      mem::transmute(&bytes.as_mut_slice()[0]),
    );
    gl::BufferSubData(
      gl::ARRAY_BUFFER,
      (i * span * size) as i64,
      copy_size as i64,
      mem::transmute(&bytes.slice(0, bytes.len())[0]),
    );
  }

  #[inline]
  pub unsafe fn push(&mut self, vs: &[T]) {
    if self.length >= self.capacity {
      fail!("Overfilled GLBuffer: {} out of {}", self.length, self.capacity);
    }

    gl::BindVertexArray(self.vertex_array);
    gl::BindBuffer(gl::ARRAY_BUFFER, self.vertex_buffer);

    let size = mem::size_of::<T>() as i64;
    gl::BufferSubData(
      gl::ARRAY_BUFFER,
      size * self.length as i64,
      size * vs.len() as i64,
      mem::transmute(&vs[0]),
    );

    self.length += vs.len();
  }

  #[inline]
  pub fn draw(&self, mode: GLenum) {
    self.draw_slice(mode, 0, self.length);
  }

  pub fn draw_slice(&self, mode: GLenum, start: uint, len: uint) {
    gl::BindVertexArray(self.vertex_array);
    gl::BindBuffer(gl::ARRAY_BUFFER, self.vertex_buffer);

    gl::DrawArrays(mode, start as i32, len as i32);
  }

  #[inline]
  pub fn drop(&self) {
    unsafe {
      gl::DeleteBuffers(1, &self.vertex_buffer);
      gl::DeleteVertexArrays(1, &self.vertex_array);
    }
  }
}

#[deriving(Clone)]
pub enum BlockType {
  Grass,
  Dirt,
  Stone,
}

impl BlockType {
  fn to_color(&self) -> Color4<GLfloat> {
    match *self {
      Grass => Color4::new(0.0, 0.5,  0.0, 1.0),
      Dirt  => Color4::new(0.2, 0.15, 0.1, 1.0),
      Stone => Color4::new(0.5, 0.5,  0.5, 1.0),
    }
  }
}

#[deriving(Clone)]
pub struct Block {
  // bounds of the Block
  low_corner: Vector3<GLfloat>,
  high_corner: Vector3<GLfloat>,
  block_type: BlockType,
  id: u32,
}

enum Intersect {
  Intersect(Vector3<GLfloat>),
  NoIntersect,
}

enum Intersect1 {
  Within,
  Partial,
  NoIntersect1,
}

// Find whether two Blocks intersect.
fn intersect(b1: &Block, b2: &Block) -> Intersect {
  fn intersect1(x1l: GLfloat, x1h: GLfloat, x2l: GLfloat, x2h: GLfloat) -> Intersect1 {
    if x1l > x2l && x1h <= x2h {
      Within
    } else if x1h > x2l && x2h > x1l {
      Partial
    } else {
      NoIntersect1
    }
  }

  let mut ret = true;
  let mut v = Vector3::ident();
  match intersect1(b1.low_corner.x, b1.high_corner.x, b2.low_corner.x, b2.high_corner.x) {
    Within => { },
    Partial => { v.x = 0.0; },
    NoIntersect1 => { ret = false; },
  }
  match intersect1(b1.low_corner.y, b1.high_corner.y, b2.low_corner.y, b2.high_corner.y) {
    Within => { },
    Partial => { v.y = 0.0; },
    NoIntersect1 => { ret = false; },
  }
  match intersect1(b1.low_corner.z, b1.high_corner.z, b2.low_corner.z, b2.high_corner.z) {
    Within => { },
    Partial => { v.z = 0.0; },
    NoIntersect1 => { ret = false; },
  }

  if ret {
    Intersect(v)
  } else {
    NoIntersect
  }
}

impl Block {
  fn new(low_corner: Vector3<GLfloat>, high_corner: Vector3<GLfloat>, block_type: BlockType, id: u32) -> Block {
    Block {
      low_corner: low_corner.clone(),
      high_corner: high_corner.clone(),
      block_type: block_type,
      id: id,
    }
  }

  // Construct the faces of the block as triangles for rendering.
  // Triangle vertices are in clockwise order when viewed from the outside of
  // the cube, for rendering purposes.
  fn to_triangles(&self, c: Color4<GLfloat>) -> [Vertex, ..VERTICES_PER_TRIANGLE * TRIANGLES_PER_BLOCK] {
    let (x1, y1, z1) = (self.low_corner.x, self.low_corner.y, self.low_corner.z);
    let (x2, y2, z2) = (self.high_corner.x, self.high_corner.y, self.high_corner.z);

    let vtx = |x: GLfloat, y: GLfloat, z: GLfloat| -> Vertex {
      Vertex::new(x, y, z, c)
    };

    [
      // front
      vtx(x1, y1, z1), vtx(x1, y2, z1), vtx(x2, y2, z1),
      vtx(x1, y1, z1), vtx(x2, y2, z1), vtx(x2, y1, z1),
      // left
      vtx(x1, y1, z2), vtx(x1, y2, z2), vtx(x1, y2, z1),
      vtx(x1, y1, z2), vtx(x1, y2, z1), vtx(x1, y1, z1),
      // top
      vtx(x1, y2, z1), vtx(x1, y2, z2), vtx(x2, y2, z2),
      vtx(x1, y2, z1), vtx(x2, y2, z2), vtx(x2, y2, z1),
      // back
      vtx(x2, y1, z2), vtx(x2, y2, z2), vtx(x1, y2, z2),
      vtx(x2, y1, z2), vtx(x1, y2, z2), vtx(x1, y1, z2),
      // right
      vtx(x2, y1, z1), vtx(x2, y2, z1), vtx(x2, y2, z2),
      vtx(x2, y1, z1), vtx(x2, y2, z2), vtx(x2, y1, z2),
      // bottom
      vtx(x1, y1, z2), vtx(x1, y1, z1), vtx(x2, y1, z1),
      vtx(x1, y1, z2), vtx(x2, y1, z1), vtx(x2, y1, z2),
    ]
  }

  #[inline]
  fn to_colored_triangles(&self) -> [Vertex, ..VERTICES_PER_TRIANGLE * TRIANGLES_PER_BLOCK] {
    self.to_triangles(self.block_type.to_color())
  }

  // Construct outlines for this Block, to sharpen the edges.
  fn to_outlines(&self) -> [Vertex, ..VERTICES_PER_LINE * LINES_PER_BLOCK] {
    // distance from the block to construct the bounding outlines.
    let d = 0.002;
    let (x1, y1, z1) = (self.low_corner.x - d, self.low_corner.y - d, self.low_corner.z - d);
    let (x2, y2, z2) = (self.high_corner.x + d, self.high_corner.y + d, self.high_corner.z + d);
    let c = Color4::new(0.0, 0.0, 0.0, 1.0);

    fn vtx(x: GLfloat, y: GLfloat, z: GLfloat, a: Color4<GLfloat>) -> Vertex {
      Vertex::new(x, y, z, a)
    }

    [
      vtx(x1, y1, z1, c), vtx(x2, y1, z1, c),
      vtx(x1, y2, z1, c), vtx(x2, y2, z1, c),
      vtx(x1, y1, z2, c), vtx(x2, y1, z2, c),
      vtx(x1, y2, z2, c), vtx(x2, y2, z2, c),

      vtx(x1, y1, z1, c), vtx(x1, y2, z1, c),
      vtx(x2, y1, z1, c), vtx(x2, y2, z1, c),
      vtx(x1, y1, z2, c), vtx(x1, y2, z2, c),
      vtx(x2, y1, z2, c), vtx(x2, y2, z2, c),

      vtx(x1, y1, z1, c), vtx(x1, y1, z2, c),
      vtx(x2, y1, z1, c), vtx(x2, y1, z2, c),
      vtx(x1, y2, z1, c), vtx(x1, y2, z2, c),
      vtx(x2, y2, z1, c), vtx(x2, y2, z2, c),
    ]
  }
}

pub struct App {
  world_data: Vec<Block>,
  // number of blocks that have been created. Used to assign block ids
  block_count: u32,
  // mapping of block_id to the block's index in OpenGL buffers
  block_id_to_index: HashMap<u32, uint>,
  // position; units are world coordinates
  camera_position: Vector3<GLfloat>,
  // speed; units are world coordinates
  camera_speed: Vector3<GLfloat>,
  // acceleration; x/z units are relative to player facing
  camera_accel: Vector3<GLfloat>,
  // this is depleted as we jump and replenished as we stand.
  jump_fuel: uint,
  // are we currently trying to jump? (e.g. holding the key).
  jumping: bool,
  // OpenGL buffers
  world_triangles: GLBuffer<Vertex>,
  outlines: GLBuffer<Vertex>,
  hud_triangles: GLBuffer<Vertex>,
  texture_triangles: GLBuffer<TextureVertex>,
  textures: Vec<GLuint>,
  // OpenGL-friendly equivalent of world_data for selection/picking.
  selection_triangles: GLBuffer<Vertex>,
  // OpenGL projection matrix components
  hud_matrix: Matrix4<GLfloat>,
  fov_matrix: Matrix4<GLfloat>,
  translation_matrix: Matrix4<GLfloat>,
  rotation_matrix: Matrix4<GLfloat>,
  lateral_rotation: angle::Rad<GLfloat>,
  // OpenGL shader "program" id.
  shader_program: u32,
  texture_shader: u32,

  // Is LMB pressed?
  is_mouse_pressed: bool,

  font: fontloader::FontLoader,

  timers: stopwatch::TimerSet,
}

// Create a 3D translation matrix.
pub fn translate(t: Vector3<GLfloat>) -> Matrix4<GLfloat> {
  Matrix4::new(
    1.0, 0.0, 0.0, 0.0,
    0.0, 1.0, 0.0, 0.0,
    0.0, 0.0, 1.0, 0.0,
    t.x, t.y, t.z, 1.0,
  )
}

// Create a 3D perspective initialization matrix.
pub fn perspective(fovy: GLfloat, aspect: GLfloat, near: GLfloat, far: GLfloat) -> Matrix4<GLfloat> {
  Matrix4::new(
    fovy / aspect, 0.0, 0.0,                              0.0,
    0.0,          fovy, 0.0,                              0.0,
    0.0,           0.0, (near + far) / (near - far),     -1.0,
    0.0,           0.0, 2.0 * near * far / (near - far),  0.0,
  )
}

#[inline]
// Create a XY symmetric ortho matrix.
pub fn sortho(dx: GLfloat, dy: GLfloat, near: GLfloat, far: GLfloat) -> Matrix4<GLfloat> {
  projection::ortho(-dx, dx, -dy, dy, near, far)
}

// Create a matrix from a rotation around an arbitrary axis
pub fn from_axis_angle<S: BaseFloat>(axis: Vector3<S>, angle: angle::Rad<S>) -> Matrix4<S> {
    let (s, c) = angle::sin_cos(angle);
    let _1subc = num::one::<S>() - c;

    Matrix4::new(
        _1subc * axis.x * axis.x + c,
        _1subc * axis.x * axis.y + s * axis.z,
        _1subc * axis.x * axis.z - s * axis.y,
        num::zero(),

        _1subc * axis.x * axis.y - s * axis.z,
        _1subc * axis.y * axis.y + c,
        _1subc * axis.y * axis.z + s * axis.x,
        num::zero(),

        _1subc * axis.x * axis.z + s * axis.y,
        _1subc * axis.y * axis.z - s * axis.x,
        _1subc * axis.z * axis.z + c,
        num::zero(),

        num::zero(),
        num::zero(),
        num::zero(),
        num::one(),
    )
}

#[allow(non_snake_case_functions)]
pub unsafe fn glGetAttribLocation(shader_program: GLuint, name: &str) -> GLint {
  name.with_c_str(|ptr| gl::GetAttribLocation(shader_program, ptr))
}

impl Game<GameWindowSDL2> for App {
  fn key_press(&mut self, _: &mut GameWindowSDL2, args: &KeyPressArgs) {
    time!(&self.timers, "event.key_press", || unsafe {
      match args.key {
        piston::keyboard::A => {
          self.walk(-Vector3::unit_x());
        },
        piston::keyboard::D => {
          self.walk(Vector3::unit_x());
        },
        piston::keyboard::LShift => {
          self.walk(-Vector3::unit_y());
        },
        piston::keyboard::Space => {
          if !self.jumping {
            self.jumping = true;
            // this 0.3 is duplicated in a few places
            self.camera_accel.y = self.camera_accel.y + 0.3;
          }
        },
        piston::keyboard::W => {
          self.walk(-Vector3::unit_z());
        },
        piston::keyboard::S => {
          self.walk(Vector3::unit_z());
        },
        piston::keyboard::Left =>
          self.rotate_lateral(angle::rad(3.14 / 12.0 as GLfloat)),
        piston::keyboard::Right =>
          self.rotate_lateral(angle::rad(-3.14 / 12.0 as GLfloat)),
        piston::keyboard::Up =>
          self.rotate_vertical(angle::rad(3.14/12.0 as GLfloat)),
        piston::keyboard::Down =>
          self.rotate_vertical(angle::rad(-3.14/12.0 as GLfloat)),
        _ => {},
      }
    })
  }

  fn key_release(&mut self, _: &mut GameWindowSDL2, args: &KeyReleaseArgs) {
    time!(&self.timers, "event.key_release", || {
      match args.key {
        // accelerations are negated from those in key_press.
        piston::keyboard::A => {
          self.walk(Vector3::unit_x());
        },
        piston::keyboard::D => {
          self.walk(-Vector3::unit_x());
        },
        piston::keyboard::LShift => {
          self.walk(Vector3::unit_y());
        },
        piston::keyboard::Space => {
          if self.jumping {
            self.jumping = false;
            // this 0.3 is duplicated in a few places
            self.camera_accel.y = self.camera_accel.y - 0.3;
          }
        },
        piston::keyboard::W => {
          self.walk(Vector3::unit_z());
        },
        piston::keyboard::S => {
          self.walk(-Vector3::unit_z());
        },
        _ => { }
      }
    })
  }

  #[inline]
  fn mouse_move(&mut self, w: &mut GameWindowSDL2, args: &MouseMoveArgs) {
    time!(&self.timers, "event.mouse_move", || unsafe {
      let (cx, cy) = (WINDOW_WIDTH as f32 / 2.0, WINDOW_HEIGHT as f32 / 2.0);
      // args.y = h - args.y;
      // dy = args.y - cy;
      //  => dy = cy - args.y;
      let (dx, dy) = (args.x as f32 - cx, cy - args.y as f32);
      let (rx, ry) = (dx * -3.14 / 1024.0, dy * 3.14 / 1024.0);
      self.rotate_lateral(angle::rad(rx));
      self.rotate_vertical(angle::rad(ry));

      mouse::warp_mouse_in_window(&w.render_window.window, WINDOW_WIDTH as i32 / 2, WINDOW_HEIGHT as i32 / 2);
    })
  }

  fn mouse_press(&mut self, _: &mut GameWindowSDL2, args: &MousePressArgs) {
    time!(&self.timers, "event.mouse_press", || {
      match args.button {
        piston::mouse::Left => {
          self.is_mouse_pressed = true;
        },
        piston::mouse::Right => {
          unsafe{
            match self.block_at_screen(WINDOW_WIDTH as i32 / 2, WINDOW_HEIGHT as i32 / 2) {
              None => { },
              Some(block_index) => {
                if block_index > 0 { 
                  let block = self.world_data[block_index];
                  self.place_block(block.low_corner + Vector3::unit_y(), block.high_corner + Vector3::unit_y(), Dirt, true);
                }
              }
            }
          }
        }
        _ => { }
      }
    })
  }

  fn mouse_release(&mut self, _: &mut GameWindowSDL2, args: &MouseReleaseArgs) {
    match args.button {
      piston::mouse::Left => {
        self.is_mouse_pressed = false;
      },
      _ => {}
    }
  }

  fn load(&mut self, _: &mut GameWindowSDL2) {
    time!(&self.timers, "load", || {
      mouse::show_cursor(false);

      gl::FrontFace(gl::CCW);
      gl::CullFace(gl::BACK);
      gl::Enable(gl::CULL_FACE);

      gl::Enable(gl::BLEND);
      gl::BlendFunc(gl::SRC_ALPHA, gl::ONE_MINUS_SRC_ALPHA);

      gl::Enable(gl::LINE_SMOOTH);
      gl::LineWidth(2.5);

      gl::Enable(gl::DEPTH_TEST);
      gl::DepthFunc(gl::LESS);
      gl::ClearDepth(100.0);
      gl::ClearColor(0.0, 0.0, 0.0, 1.0);

      unsafe {
        self.set_up_shaders();

        // initialize the projection matrix
        self.fov_matrix = perspective(3.14/3.0, 4.0/3.0, 0.1, 100.0);
        self.translate(Vector3::new(0.0, 4.0, 10.0));
        self.update_projection();
      }

      let timers = &self.timers;

      unsafe {
        self.selection_triangles = GLBuffer::new(
          self.shader_program,
          [ VertexAttribData::new("position", 3),
            VertexAttribData::new("in_color", 4),
          ],
          MAX_WORLD_SIZE * TRIANGLE_VERTICES_PER_BLOCK,
        );

        self.world_triangles = GLBuffer::new(
          self.shader_program,
          [ VertexAttribData::new("position", 3),
            VertexAttribData::new("in_color", 4),
          ],
          MAX_WORLD_SIZE * TRIANGLE_VERTICES_PER_BLOCK,
        );

        self.outlines = GLBuffer::new(
          self.shader_program,
          [ VertexAttribData::new("position", 3),
            VertexAttribData::new("in_color", 4),
          ],
          MAX_WORLD_SIZE * LINE_VERTICES_PER_BLOCK,
        );

        self.hud_triangles = GLBuffer::new(
          self.shader_program,
          [ VertexAttribData::new("position", 3),
            VertexAttribData::new("in_color", 4),
          ],
          16 * VERTICES_PER_TRIANGLE,
        );

        self.texture_triangles = GLBuffer::new(
          self.texture_shader,
          [ VertexAttribData::new("position", 2),
            VertexAttribData::new("texture_position", 2),
          ],
          8 * VERTICES_PER_TRIANGLE,
        );

        self.make_textures();
        self.make_world_render_data();
        self.make_hud();
      }

      timers.time("load.construct", || {
        // low dirt block
        for i in range_inclusive(-1i, 1) {
          for j in range_inclusive(-1i, 1) {
            let (x1, y1, z1) = (3.0 + i as GLfloat, 6.0, 0.0 + j as GLfloat);
            let (x2, y2, z2) = (4.0 + i as GLfloat, 7.0, 1.0 + j as GLfloat);
            self.place_block(Vector3::new(x1, y1, z1), Vector3::new(x2, y2, z2), Dirt, false);
          }
        }
        // high dirt block
        for i in range_inclusive(-1i, 1) {
          for j in range_inclusive(-1i, 1) {
            let (x1, y1, z1) = (0.0 + i as GLfloat, 12.0, 5.0 + j as GLfloat);
            let (x2, y2, z2) = (1.0 + i as GLfloat, 13.0, 6.0 + j as GLfloat);
            self.place_block(Vector3::new(x1, y1, z1), Vector3::new(x2, y2, z2), Dirt, false);
          }
        }
        // ground
        for i in range_inclusive(-32i, 32) {
          for j in range_inclusive(-32i, 32) {
            let (x1, y1, z1) = (i as GLfloat - 0.5, 0.0, j as GLfloat - 0.5);
            let (x2, y2, z2) = (i as GLfloat + 0.5, 1.0, j as GLfloat + 0.5);
            self.place_block(Vector3::new(x1, y1, z1), Vector3::new(x2, y2, z2), Grass, false);
          }
        }
        // front wall
        for i in range_inclusive(-32i, 32) {
          for j in range_inclusive(0i, 32) {
            let (x1, y1, z1) = (i as GLfloat - 0.5, 1.0 + j as GLfloat, -32.0 - 0.5);
            let (x2, y2, z2) = (i as GLfloat + 0.5, 2.0 + j as GLfloat, -32.0 + 0.5);
            self.place_block(Vector3::new(x1, y1, z1), Vector3::new(x2, y2, z2), Stone, false);
          }
        }
        // back wall
        for i in range_inclusive(-32i, 32) {
          for j in range_inclusive(0i, 32) {
            let (x1, y1, z1) = (i as GLfloat - 0.5, 1.0 + j as GLfloat, 32.0 - 0.5);
            let (x2, y2, z2) = (i as GLfloat + 0.5, 2.0 + j as GLfloat, 32.0 + 0.5);
            self.place_block(Vector3::new(x1, y1, z1), Vector3::new(x2, y2, z2), Stone, false);
          }
        }
        // left wall
        for i in range_inclusive(-32i, 32) {
          for j in range_inclusive(0i, 32) {
            let (x1, y1, z1) = (-32.0 - 0.5, 1.0 + j as GLfloat, i as GLfloat - 0.5);
            let (x2, y2, z2) = (-32.0 + 0.5, 2.0 + j as GLfloat, i as GLfloat + 0.5);
            self.place_block(Vector3::new(x1, y1, z1), Vector3::new(x2, y2, z2), Stone, false);
          }
        }
        // right wall
        for i in range_inclusive(-32i, 32) {
          for j in range_inclusive(0i, 32) {
            let (x1, y1, z1) = (32.0 - 0.5, 1.0 + j as GLfloat, i as GLfloat - 0.5);
            let (x2, y2, z2) = (32.0 + 0.5, 2.0 + j as GLfloat, i as GLfloat + 0.5);
            self.place_block(Vector3::new(x1, y1, z1), Vector3::new(x2, y2, z2), Stone, false);
          }
        }
      });
    })
  }

  fn update(&mut self, _: &mut GameWindowSDL2, _: &UpdateArgs) {
    time!(&self.timers, "update", || unsafe {
      if self.jumping {
        if self.jump_fuel > 0 {
          self.jump_fuel -= 1;
        } else {
          // this code is duplicated in a few places
          self.jumping = false;
          self.camera_accel.y = self.camera_accel.y - 0.3;
        }
      }

      let dP = self.camera_speed;
      if dP.x != 0.0 {
        self.translate(Vector3::new(dP.x, 0.0, 0.0));
      }
      if dP.y != 0.0 {
        self.translate(Vector3::new(0.0, dP.y, 0.0));
      }
      if dP.z != 0.0 {
        self.translate(Vector3::new(0.0, 0.0, dP.z));
      }

      let dV = Matrix3::from_axis_angle(&Vector3::unit_y(), self.lateral_rotation).mul_v(&self.camera_accel);
      self.camera_speed = self.camera_speed + dV;
      // friction
      self.camera_speed = self.camera_speed * Vector3::new(0.7, 0.99, 0.7);

      // Block deletion
      if self.is_mouse_pressed {
        time!(&self.timers, "update.delete_block", || unsafe {
          self
            .block_at_screen(WINDOW_WIDTH as i32 / 2, WINDOW_HEIGHT as i32 / 2)
            .map(|block_index| {
              self.remove_block(block_index);
            });
        })
      }
    })
  }

  fn render(&mut self, _: &mut GameWindowSDL2, _: &RenderArgs) {
    time!(&self.timers, "render", || unsafe {
      // draw the world
      gl::Clear(gl::COLOR_BUFFER_BIT | gl::DEPTH_BUFFER_BIT);
      self.world_triangles.draw(gl::TRIANGLES);
      self.outlines.draw(gl::LINES);

      // draw the hud
      self.set_projection(&self.hud_matrix);
      self.hud_triangles.draw(gl::TRIANGLES);
      self.update_projection();

      // draw textures
      gl::UseProgram(self.texture_shader);
      let mut i = 0u;
      for tex in self.textures.iter() {
        gl::BindTexture(gl::TEXTURE_2D, *tex);
        self.texture_triangles.draw_slice(gl::TRIANGLES, i * 6, 6);
        i += 1;
      }
      gl::UseProgram(self.shader_program);
    })
  }
}

#[inline]
fn mask(mask: u32, i: u32) -> u32 {
  (i & mask) >> (mask as uint).trailing_zeros()
}

fn selection_color(i: u32) -> Color4<GLfloat> {
  assert!(i < 0xFF000000, "too many items for selection buffer");
  let ret = Color4::new(
    (mask(0x00FF0000, i) as GLfloat / 255.0),
    (mask(0x0000FF00, i) as GLfloat / 255.0),
    (mask(0x000000FF, i) as GLfloat / 255.0),
    1.0,
  );
  assert!(ret.r >= 0.0);
  assert!(ret.r <= 1.0 as f32);
  assert!(ret.g >= 0.0 as f32);
  assert!(ret.g <= 1.0 as f32);
  assert!(ret.b >= 0.0 as f32);
  assert!(ret.b <= 1.0 as f32);
  ret
}


impl App {
  pub unsafe fn new() -> App {
    App {
      world_data: Vec::new(),
      block_count: 0 as u32,
      block_id_to_index: HashMap::<u32, uint>::new(),
      camera_position: Vector3::zero(),
      camera_speed: Vector3::zero(),
      camera_accel: Vector3::new(0.0, -0.1, 0.0),
      jump_fuel: 0,
      jumping: false,
      world_triangles: GLBuffer::null(),
      outlines: GLBuffer::null(),
      hud_triangles: GLBuffer::null(),
      selection_triangles: GLBuffer::null(),
      texture_triangles: GLBuffer::null(),
      textures: Vec::new(),
      hud_matrix: translate(Vector3::new(0.0, 0.0, -1.0)) * sortho(WINDOW_WIDTH as f32 / WINDOW_HEIGHT as f32, 1.0, -1.0, 1.0),
      fov_matrix: Matrix4::identity(),
      translation_matrix: Matrix4::identity(),
      rotation_matrix: Matrix4::identity(),
      lateral_rotation: angle::rad(0.0),
      shader_program: -1 as u32,
      texture_shader: -1 as u32,
      is_mouse_pressed: false,
      font: fontloader::FontLoader::new(),
      timers: stopwatch::TimerSet::new(),
    }
  }

  pub unsafe fn set_up_shaders(&mut self) {
    let ivs = compile_shader(ID_VS_SRC, gl::VERTEX_SHADER);
    let txs = compile_shader(TX_SRC, gl::FRAGMENT_SHADER);
    self.texture_shader = link_program(ivs, txs);
    gl::UseProgram(self.texture_shader);

    let vs = compile_shader(VS_SRC, gl::VERTEX_SHADER);
    let fs = compile_shader(FS_SRC, gl::FRAGMENT_SHADER);
    self.shader_program = link_program(vs, fs);
    gl::UseProgram(self.shader_program);
  }

  pub unsafe fn make_textures(&mut self) {
    let instructions = Vec::from_slice([
            "Use WASD to move, and spacebar to jump.",
            "Use the mouse to look around, and click to remove blocks."
        ]);

    let mut y = 0.99;

    for line in instructions.iter() {
      self.textures.push(self.font.sans.red(*line));

      let (x1, y1) = (-0.97, y - 0.2);
      let (x2, y2) = (0.0, y);
      self.texture_triangles.push([
        TextureVertex::new(x1, y1, 0.0, 0.0),
        TextureVertex::new(x2, y2, 1.0, 1.0),
        TextureVertex::new(x1, y2, 0.0, 1.0),

        TextureVertex::new(x1, y1, 0.0, 0.0),
        TextureVertex::new(x2, y1, 1.0, 0.0),
        TextureVertex::new(x2, y2, 1.0, 1.0),
      ]);
      y -= 0.2;
    }
  }

  // Update the OpenGL vertex data with the world data world_triangles.
  pub unsafe fn make_world_render_data(&mut self) {
    fn selection_color(i: u32) -> Color4<GLfloat> {
      assert!(i < 0xFF000000, "too many items for selection buffer");
      let i = i + 1;
      let ret = Color4::new(
        (mask(0x00FF0000, i) as GLfloat / 255.0),
        (mask(0x0000FF00, i) as GLfloat / 255.0),
        (mask(0x000000FF, i) as GLfloat / 255.0),
        1.0,
      );

      assert!(ret.r >= 0.0);
      assert!(ret.r <= 1.0);
      assert!(ret.g >= 0.0);
      assert!(ret.g <= 1.0);
      assert!(ret.b >= 0.0);
      assert!(ret.b <= 1.0);
      ret
    }

    time!(&self.timers, "render.make_data", || {
      for (i, block) in self.world_data.iter().enumerate() {
        self.world_triangles.push(block.to_colored_triangles());
        self.outlines.push(block.to_outlines());
        self.selection_triangles.push(block.to_triangles(selection_color(i as u32)));
      }
    })
  }

  pub unsafe fn make_hud(&mut self) {
    let cursor_color = Color4::new(0.0, 0.0, 0.0, 0.75);
    self.hud_triangles.push([
      Vertex::new(-0.02, -0.02, 0.0, cursor_color),
      Vertex::new(0.02, 0.02, 0.0, cursor_color),
      Vertex::new(-0.02, 0.02, 0.0, cursor_color),

      Vertex::new(-0.02, -0.02, 0.0, cursor_color),
      Vertex::new(0.02, -0.02, 0.0, cursor_color),
      Vertex::new(0.02, 0.02, 0.0, cursor_color),
    ]);
  }

  pub unsafe fn set_projection(&mut self, m: &Matrix4<GLfloat>) {
    let loc = gl::GetUniformLocation(self.shader_program, "proj_matrix".to_c_str().unwrap());
    if loc == -1 {
      fail!("couldn't read matrix");
    }
    gl::UniformMatrix4fv(loc, 1, 0, mem::transmute(m.ptr()));
  }

  #[inline]
  pub unsafe fn update_projection(&mut self) {
    time!(&self.timers, "update.projection", || {
      self.set_projection(&(self.fov_matrix * self.rotation_matrix * self.translation_matrix));
    })
  }

  #[inline]
  pub fn render_selection(&mut self) {
    time!(&self.timers, "render.render_selection", || {
      gl::Clear(gl::COLOR_BUFFER_BIT | gl::DEPTH_BUFFER_BIT);
      self.selection_triangles.draw(gl::TRIANGLES);
    })
  }

  pub unsafe fn block_at_screen(&mut self, x: i32, y: i32) -> Option<uint> {
      self.render_selection();

      let pixels: Color4<u8> = Color4::new(0, 0, 0, 0);
      gl::ReadPixels(x, y, 1, 1, gl::RGB, gl::UNSIGNED_BYTE, mem::transmute(&pixels));

      let block_id = (pixels.r as uint << 16) | (pixels.g as uint << 8) | (pixels.b as uint << 0);
      // TODO: check if id not in hashmap
      self.block_id_to_index.find(&(block_id as u32)).map(|&x| x)
  }
  
  fn place_block(&mut self, low_corner: Vector3<GLfloat>, high_corner: Vector3<GLfloat>, block_type: BlockType, check_collisions: bool) {
    let block = Block::new(low_corner, high_corner, block_type, self.block_count);
    let collided =
      check_collisions &&
      self
        .world_data
        .iter()
        .any(|other_block|
          match intersect(&block, other_block) {
            Intersect(_) => {
              true
            }
            NoIntersect => false,
          }
        );

    if !collided {
      unsafe {
        self.world_data.grow(1, &block);
        self.world_triangles.push(block.to_colored_triangles());
        self.outlines.push(block.to_outlines());
        self.selection_triangles.push(block.to_triangles(selection_color(self.block_count)));
        self.block_id_to_index.insert(block.id, self.world_data.len() - 1);
        self.block_count += 1;
      }
    }
  }

  fn remove_block(&mut self, block_index: uint) {
    let block_id = self.world_data[block_index].id;
    // block that will be swapped into block_index in GL buffers after removal
    let swapped_block_id = self.world_data[self.world_data.len() - 1].id;
    unsafe {
      self.world_data.swap_remove(block_index);
      self.world_triangles.swap_remove(TRIANGLE_VERTICES_PER_BLOCK, block_index);
      self.outlines.swap_remove(LINE_VERTICES_PER_BLOCK, block_index);
      self.selection_triangles.swap_remove(TRIANGLE_VERTICES_PER_BLOCK, block_index);
    }
    self.block_id_to_index.remove(&block_id);
    if block_id != swapped_block_id {
      self.block_id_to_index.insert(swapped_block_id, block_index);
    }
  }

  #[inline]
  pub fn walk(&mut self, da: Vector3<GLfloat>) {
    self.camera_accel = self.camera_accel + da.mul_s(0.2);
  }

  fn construct_player(&self, high_corner: Vector3<GLfloat>) -> Block {
    let low_corner = high_corner - Vector3::new(0.5, 2.0, 1.0);
    // TODO: this really shouldn't be Stone.
    Block::new(low_corner, high_corner, Stone, -1 as u32)
  }

  // move the player by a vector
  pub unsafe fn translate(&mut self, v: Vector3<GLfloat>) {
    let player = self.construct_player(self.camera_position + v);

    let mut d_camera_speed : Vector3<GLfloat> = Vector3::new(0.0, 0.0, 0.0);

    let collided =
      self
        .world_data
        .iter()
        .any(|block|
          match intersect(&player, block) {
            Intersect(stop) => {
              d_camera_speed = v*stop - v;
              true
            }
            NoIntersect => false,
          }
        );

    self.camera_speed = self.camera_speed + d_camera_speed;

    if collided {
      if v.y < 0.0 {
        self.jump_fuel = MAX_JUMP_FUEL;
      }
    } else {
      self.camera_position = self.camera_position + v;
      self.translation_matrix = self.translation_matrix * translate(-v);
      self.update_projection();

      if v.y < 0.0 {
        self.jump_fuel = 0;
      }
    }
  }

  #[inline]
  // rotate the player's view.
  pub unsafe fn rotate(&mut self, v: Vector3<GLfloat>, r: angle::Rad<GLfloat>) {
    self.rotation_matrix = self.rotation_matrix * from_axis_angle(v, -r);
    self.update_projection();
  }

  #[inline]
  pub unsafe fn rotate_lateral(&mut self, r: angle::Rad<GLfloat>) {
    self.lateral_rotation = self.lateral_rotation + r;
    self.rotate(Vector3::unit_y(), r);
  }

  #[inline]
  pub unsafe fn rotate_vertical(&mut self, r: angle::Rad<GLfloat>) {
    let axis = self.right();
    self.rotate(axis, r);
  }

  // axes

  // Return the "right" axis (i.e. the x-axis rotated to match you).
  pub fn right(&self) -> Vector3<GLfloat> {
    return Matrix3::from_axis_angle(&Vector3::unit_y(), self.lateral_rotation).mul_v(&Vector3::unit_x());
  }

  // Return the "forward" axis (i.e. the z-axis rotated to match you).
  pub fn forward(&self) -> Vector3<GLfloat> {
    return Matrix3::from_axis_angle(&Vector3::unit_y(), self.lateral_rotation).mul_v(&-Vector3::unit_z());
  }

  pub unsafe fn drop(&mut self) {
    if self.textures.len() > 0 {
      gl::DeleteTextures(self.textures.len() as i32, &self.textures[0]);
    }
  }
}

// Shader sources
static VS_SRC: &'static str =
r"#version 330 core
uniform mat4 proj_matrix;

in  vec3 position;
in  vec4 in_color;
out vec4 color;

void main() {
  gl_Position = proj_matrix * vec4(position, 1.0);
  color = in_color;
}";

static FS_SRC: &'static str =
r"#version 330 core
in  vec4 color;
<<<<<<< HEAD
out vec4 out_color;
void main() {
  out_color = color;
=======
out vec4 frag_color;
void main() {
  frag_color = color;
>>>>>>> ce87c236
}";

static ID_VS_SRC: &'static str =
r"#version 330 core
in  vec2 position;
in  vec2 texture_position;
out vec2 tex_position;
void main() {
  tex_position = texture_position;
  gl_Position = vec4(position, -1.0, 1.0);
}";

static TX_SRC: &'static str =
<<<<<<< HEAD
r"#version 150
in vec2 tex_position;
out vec4 color;
=======
r"#version 330 core
in  vec2 tex_position;
out vec4 frag_color;
>>>>>>> ce87c236

uniform sampler2D texture_in;

void main(){
<<<<<<< HEAD
  color = texture(texture_in, vec2(tex_position.x, 1.0 - tex_position.y));
=======
  frag_color = texture(texture_in, vec2(tex_position.x, 1.0 - tex_position.y));
>>>>>>> ce87c236
}
";

fn compile_shader(src: &str, ty: GLenum) -> GLuint {
    let shader = gl::CreateShader(ty);
    unsafe {
        // Attempt to compile the shader
        src.with_c_str(|ptr| gl::ShaderSource(shader, 1, &ptr, ptr::null()));
        gl::CompileShader(shader);

        // Get the compile status
        let mut status = gl::FALSE as GLint;
        gl::GetShaderiv(shader, gl::COMPILE_STATUS, &mut status);

        // Fail on error
        if status != (gl::TRUE as GLint) {
            let mut len = 0;
            gl::GetShaderiv(shader, gl::INFO_LOG_LENGTH, &mut len);
            let mut buf = Vec::from_elem(len as uint - 1, 0u8); // subtract 1 to skip the trailing null character
            gl::GetShaderInfoLog(shader, len, ptr::mut_null(), buf.as_mut_ptr() as *mut GLchar);
            fail!("{}", str::from_utf8(buf.slice(0, buf.len())).expect("ShaderInfoLog not valid utf8"));
        }
    }
    shader
}

fn link_program(vs: GLuint, fs: GLuint) -> GLuint {
    let program = gl::CreateProgram();

    gl::AttachShader(program, vs);
    gl::AttachShader(program, fs);
    gl::LinkProgram(program);

    unsafe {
        // Get the link status
        let mut status = gl::FALSE as GLint;
        gl::GetProgramiv(program, gl::LINK_STATUS, &mut status);

        // Fail on error
        if status != (gl::TRUE as GLint) {
            let mut len: GLint = 0;
            gl::GetProgramiv(program, gl::INFO_LOG_LENGTH, &mut len);
            let mut buf = Vec::from_elem(len as uint - 1, 0u8); // subtract 1 to skip the trailing null character
            gl::GetProgramInfoLog(program, len, ptr::mut_null(), buf.as_mut_ptr() as *mut GLchar);
            fail!("{}", str::from_utf8(buf.slice(0, buf.len())).expect("ProgramInfoLog not valid utf8"));
        }
    }

    program
}

#[allow(dead_code)]
unsafe fn println_c_str(str: *const u8) {
  let mut str = str;
  loop {
    let c = *str as char;
    if c == '\0' {
      println!("");
      return;
    }
    print!("{:c}", c);
    str = str.offset(1);
  }
}

#[allow(dead_code)]
fn main() {
  println!("starting");

  let mut window = GameWindowSDL2::new(
    GameWindowSettings {
      title: "playform".to_string(),
      size: [WINDOW_WIDTH, WINDOW_HEIGHT],
      fullscreen: false,
      exit_on_esc: false,
    }
  );

  let opengl_version = gl::GetString(gl::VERSION);
  let glsl_version = gl::GetString(gl::SHADING_LANGUAGE_VERSION);
  print!("OpenGL version: ");
  unsafe { println_c_str(opengl_version); }
  print!("GLSL version: ");
  unsafe { println_c_str(glsl_version); }
  println!("");

  let mut app = unsafe { App::new() };
  app.run(&mut window, &GameIteratorSettings {
    updates_per_second: 30,
    max_frames_per_second: 60,
  });

  println!("finished!");
  println!("");
  println!("runtime stats:");

  app.timers.print();
}<|MERGE_RESOLUTION|>--- conflicted
+++ resolved
@@ -1133,15 +1133,9 @@
 static FS_SRC: &'static str =
 r"#version 330 core
 in  vec4 color;
-<<<<<<< HEAD
-out vec4 out_color;
-void main() {
-  out_color = color;
-=======
 out vec4 frag_color;
 void main() {
   frag_color = color;
->>>>>>> ce87c236
 }";
 
 static ID_VS_SRC: &'static str =
@@ -1155,24 +1149,14 @@
 }";
 
 static TX_SRC: &'static str =
-<<<<<<< HEAD
-r"#version 150
-in vec2 tex_position;
-out vec4 color;
-=======
 r"#version 330 core
 in  vec2 tex_position;
 out vec4 frag_color;
->>>>>>> ce87c236
 
 uniform sampler2D texture_in;
 
 void main(){
-<<<<<<< HEAD
-  color = texture(texture_in, vec2(tex_position.x, 1.0 - tex_position.y));
-=======
   frag_color = texture(texture_in, vec2(tex_position.x, 1.0 - tex_position.y));
->>>>>>> ce87c236
 }
 ";
 
