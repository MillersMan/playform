#![cfg_attr(test, feature(test))]

use cgmath::{Vector, Vector3, Ray3};
use std::mem;
use std::ops::{Deref, DerefMut};

use brush;
use brush::Brush;
use raycast;
use voxel;
use voxel::Voxel;

#[derive(Debug)]
pub struct VoxelTree {
  /// The tree extends 2^lg_size in each direction.
  /// i.e. the total width is 2^(lg_size + 1).
  lg_size: u8,
  /// Force the top level to always be branches;
  /// it saves a branch in the grow logic.
  contents: Branches,
}

#[derive(Debug, PartialEq, Eq)]
#[repr(C)]
pub struct Branches {
  // xyz ordering
  // This isn't an array because we can't move out of an array.

  lll: TreeBody,
  llh: TreeBody,
  lhl: TreeBody,
  lhh: TreeBody,
  hll: TreeBody,
  hlh: TreeBody,
  hhl: TreeBody,
  hhh: TreeBody,
}

/// The main, recursive, tree-y part of the `VoxelTree`.
#[derive(Debug, PartialEq, Eq)]
pub enum TreeBody {
  Empty,
  Leaf(Voxel),
  Branch(Box<Branches>),
}

impl Branches {
  pub fn empty() -> Branches {
    Branches {
      lll: TreeBody::Empty,
      llh: TreeBody::Empty,
      lhl: TreeBody::Empty,
      lhh: TreeBody::Empty,
      hll: TreeBody::Empty,
      hlh: TreeBody::Empty,
      hhl: TreeBody::Empty,
      hhh: TreeBody::Empty,
    }
  }

  pub fn as_array(&self) -> &[[[TreeBody; 2]; 2]; 2] {
    unsafe {
      mem::transmute(self)
    }
  }

  pub fn as_array_mut(&mut self) -> &mut [[[TreeBody; 2]; 2]; 2] {
    unsafe {
      mem::transmute(self)
    }
  }
}

fn brush_overlaps(voxel: &voxel::Bounds, brush: &brush::Bounds) -> bool {
  if voxel.lg_size >= 0 {
    let low =
      Vector3::new(
        voxel.x << voxel.lg_size,
        voxel.y << voxel.lg_size,
        voxel.z << voxel.lg_size,
      );
    low.x < brush.high.x &&
    low.y < brush.high.y &&
    low.z < brush.high.z &&
    {
      let high = low.add_s(1 << voxel.lg_size);
      brush.low.x < high.x &&
      brush.low.y < high.y &&
      brush.low.z < high.z &&
      true
    }
  } else {
    let lg_size = -voxel.lg_size;
    let high =
      Vector3::new(
        brush.high.x << lg_size,
        brush.high.y << lg_size,
        brush.high.z << lg_size,
      );
    voxel.x < high.x &&
    voxel.y < high.y &&
    voxel.z < high.z &&
    {
      let low =
        Vector3::new(
          brush.low.x << lg_size,
          brush.low.y << lg_size,
          brush.low.z << lg_size,
        );
      low.x <= voxel.x &&
      low.y <= voxel.y &&
      low.z <= voxel.z &&
      true
    }
  }
}

impl TreeBody {
  pub fn remove<B>(
    &mut self,
    bounds: &voxel::Bounds,
    brush: &B,
    brush_bounds: &brush::Bounds,
  ) where
    B: Brush,
  {
    if !brush_overlaps(bounds, brush_bounds) {
      return
    }

    let set_leaf = |this: &mut TreeBody, corner_inside_surface| {
      let size = bounds.size();
      let low = Vector3::new(bounds.x as f32, bounds.y as f32, bounds.z as f32);
      let low = low.mul_s(size);
      let (vertex, normal) = brush.vertex_in(bounds);
      let corner_inside_surface =
        corner_inside_surface && !brush.contains(low.x, low.y, low.z);
      let voxel =
        voxel::SurfaceVoxel {
          inner_vertex: vertex,
          normal: normal,
          corner_inside_surface: corner_inside_surface,
        };
      *this = TreeBody::Leaf(Voxel::Surface(voxel));
    };

    match self {
      &mut TreeBody::Branch(ref mut branches) => {
        // Bounds of the lowest branch
        let bounds = voxel::Bounds::new(bounds.x << 1, bounds.y << 1, bounds.z << 1, bounds.lg_size - 1);

        macro_rules! recurse(($branch: ident, $update_bounds: expr) => {{
          let mut bounds = bounds;
          $update_bounds(&mut bounds);
          branches.$branch.remove(&bounds, brush, brush_bounds);
        }});
        recurse!(lll, |_|                     {                            });
        recurse!(llh, |b: &mut voxel::Bounds| {                    b.z += 1});
        recurse!(lhl, |b: &mut voxel::Bounds| {          b.y += 1          });
        recurse!(lhh, |b: &mut voxel::Bounds| {          b.y += 1; b.z += 1});
        recurse!(hll, |b: &mut voxel::Bounds| {b.x += 1                    });
        recurse!(hlh, |b: &mut voxel::Bounds| {b.x += 1;           b.z += 1});
        recurse!(hhl, |b: &mut voxel::Bounds| {b.x += 1; b.y += 1});
        recurse!(hhh, |b: &mut voxel::Bounds| {b.x += 1; b.y += 1; b.z += 1});
      },
      &mut TreeBody::Empty => {},
      &mut TreeBody::Leaf(Voxel::Volume(false)) => {},
      &mut TreeBody::Leaf(Voxel::Volume(true)) => {
        set_leaf(self, true);
      },
      &mut TreeBody::Leaf(Voxel::Surface(voxel)) => {
        set_leaf(self, voxel.corner_inside_surface);
      },
    }
  }
}

impl VoxelTree {
  pub fn new() -> VoxelTree {
    VoxelTree {
      lg_size: 0,
      contents: Branches::empty(),
    }
  }

  /// Is this voxel (non-strictly) within an origin-centered voxel with
  /// width `2^(lg_size + 1)`?
  pub fn contains_bounds(&self, voxel: &voxel::Bounds) -> bool {
<<<<<<< HEAD
    // BUG: This isn't necessarily true.
    // TODO: ^ fix
    if voxel.lg_size < 0 {
      return true
=======
    let high;
    if voxel.lg_size >= 0 {
      high = (1 << self.lg_size) >> voxel.lg_size;
    } else {
      high = (1 << self.lg_size) << (-voxel.lg_size);
>>>>>>> 57acd1b4
    }

    voxel.x < high &&
    voxel.y < high &&
    voxel.z < high &&
    {
      let low = -high;
      voxel.x >= low &&
      voxel.y >= low &&
      voxel.z >= low &&
      true
    }
  }

  /// Ensure that this tree can hold the provided voxel.
  pub fn grow_to_hold(&mut self, voxel: &voxel::Bounds) {
    while !self.contains_bounds(voxel) {
      // Double the bounds in every direction.
      self.lg_size += 1;

      // Pull out `self.contents` so we can move out of it.
      let contents = mem::replace(&mut self.contents, Branches::empty());

      // We re-construct the tree with bounds twice the size (but still centered
      // around the origin) by deconstructing the top level of branches,
      // creating a new doubly-sized top level, and moving the old branches back
      // in as the new top level's children. e.g. in 2D:
      //
      //                      ---------------------------
      //                      |     |     |0|     |     |
      //                      |     |     |0|     |     |
      // ---------------      ------------|0|------------
      // |  1  |0|  2  |      |     |  1  |0|  2  |     |
      // |     |0|     |      |     |     |0|     |     |
      // |------0------|      |------------0------------|
      // 000000000000000  ==> |0000000000000000000000000|
      // |------0------|      |------------0------------|
      // |     |0|     |      |     |     |0|     |     |
      // |  3  |0|  4  |      |     |  3  |0|  4  |     |
      // ---------------      |------------0------------|
      //                      |     |     |0|     |     |
      //                      |     |     |0|     |     |
      //                      ---------------------------

      macro_rules! at(
        ($c_idx:ident, $b_idx:ident) => {{
          let mut branches = Branches::empty();
          branches.$b_idx = contents.$c_idx;
          TreeBody::Branch(Box::new(branches))
        }}
      );

      self.contents =
        Branches {
          lll: at!(lll, hhh),
          llh: at!(llh, hhl),
          lhl: at!(lhl, hlh),
          lhh: at!(lhh, hll),
          hll: at!(hll, lhh),
          hlh: at!(hlh, lhl),
          hhl: at!(hhl, llh),
          hhh: at!(hhh, lll),
        };
    }
  }

  fn find_mask(&self, voxel: &voxel::Bounds) -> i32 {
    // When we compare the voxel position to octree bounds to choose subtrees
    // for insertion, we'll be comparing voxel position to values of 2^n and
    // -2^n, so we can just use the position bits to branch directly.
    // This actually works for negative values too, without much wrestling:
    // we need to branch on the sign bit up front, but after that, two's
    // complement magic means the branching on bits works regardless of sign.

    let mut mask = (1 << self.lg_size) >> 1;

    // Shift everything by the voxel's lg_size, so we can compare the mask to 0
    // to know whether we're done.
    if voxel.lg_size >= 0 {
      mask = mask >> voxel.lg_size;
    } else {
      // TODO: Check for overflow.
      mask = mask << -voxel.lg_size;
    }

    mask
  }

  fn find_mut<'a, Step, E>(
    &'a mut self,
    voxel: &voxel::Bounds,
    mut step: Step,
  ) -> Result<&'a mut TreeBody, E> where
    Step: FnMut(&'a mut TreeBody) -> Result<&'a mut Branches, E>,
  {
    let mut mask = self.find_mask(voxel);
    let mut branches = &mut self.contents;

    macro_rules! iter(
      ($select:expr, $step:block) => {{
        let branches_temp = branches;
        let branch =
          &mut branches_temp.as_array_mut()
            [$select(voxel.x)]
            [$select(voxel.y)]
            [$select(voxel.z)]
          ;

        $step;
        // We've reached the voxel.
        if mask == 0 {
          return Ok(branch)
        }

        branches = try!(step(branch));
      }}
    );

    iter!(|x| (x >= 0) as usize, {});

    loop {
      iter!(
        |x| ((x & mask) != 0) as usize,
        // Branch through half this size next time.
        { mask = mask >> 1; }
      );
    }
  }

  fn find<'a, Step, E>(
    &'a self,
    voxel: &voxel::Bounds,
    mut step: Step,
  ) -> Result<&'a TreeBody, E> where
    Step: FnMut(&'a TreeBody) -> Result<&'a Branches, E>,
  {
    let mut mask = self.find_mask(voxel);
    let mut branches = &self.contents;

    macro_rules! iter(
      ($select:expr, $step:block) => {{
        let branches_temp = branches;
        let branch =
          &branches_temp.as_array()
            [$select(voxel.x)]
            [$select(voxel.y)]
            [$select(voxel.z)]
          ;

        $step;
        // We've reached the voxel.
        if mask == 0 {
          return Ok(branch)
        }

        branches = try!(step(branch));
      }}
    );

    iter!(|x| (x >= 0) as usize, {});

    loop {
      iter!(
        |x| { ((x & mask) != 0) as usize },
        // Branch through half this size next time.
        { mask = mask >> 1; }
      );
    }
  }

  /// Find a voxel inside this tree.
  /// If it doesn't exist, it will be created as empty.
  pub fn get_mut_or_create<'a>(&'a mut self, voxel: &voxel::Bounds) -> &'a mut TreeBody {
    self.grow_to_hold(voxel);
    let branch: Result<_, ()> =
      self.find_mut(voxel, |branch| { Ok(VoxelTree::get_mut_or_create_step(branch)) });
    branch.unwrap()
  }

  fn get_mut_or_create_step<'a>(
    branch: &'a mut TreeBody,
  ) -> &'a mut Branches {
    // "Step down" the tree.
    match *branch {
      // Branches; we can go straight to the branching logic.
      TreeBody::Branch(ref mut b) => b,

      // Otherwise, keep going, but we need to insert a voxel inside the
      // space occupied by the current branch.

      TreeBody::Empty => {
        // Replace this branch with 8 empty sub-branches - who's gonna notice?
        *branch = TreeBody::Branch(Box::new(Branches::empty()));

        match *branch {
          TreeBody::Branch(ref mut b) => b,
          _ => unreachable!(),
        }
      },
      TreeBody::Leaf(_) => {
        // Erase this leaf and replace it with 8 empty sub-branches.
        // This behavior is pretty debatable, but we need to do something,
        // and it's easier to debug accidentally replacing a big chunk
        // with a smaller one than to debug a nop.
        *branch = TreeBody::Branch(Box::new(Branches::empty()));

        match *branch {
          TreeBody::Branch(ref mut b) => b,
          _ => unreachable!(),
        }
      },
    }
  }

  /// Find a voxel inside this tree.
  pub fn get<'a>(&'a self, voxel: &voxel::Bounds) -> Option<&'a Voxel> {
    if !self.contains_bounds(voxel) {
      return None
    }

    let get_step = |branch| {
      match branch {
        &TreeBody::Branch(ref branches) => Ok(branches.deref()),
        _ => Err(()),
      }
    };

    match self.find(voxel, get_step) {
      Ok(&TreeBody::Leaf(ref t)) => Some(t),
      _ => None,
    }
  }

  /// Find a voxel inside this tree.
  pub fn get_mut<'a>(&'a mut self, voxel: &voxel::Bounds) -> Option<&'a mut Voxel> {
    if !self.contains_bounds(voxel) {
      return None
    }

    let get_step = |branch| {
      match branch {
        &mut TreeBody::Branch(ref mut branches) => Ok(branches.deref_mut()),
        _ => Err(()),
      }
    };

    match self.find_mut(voxel, get_step) {
      Ok(&mut TreeBody::Leaf(ref mut t)) => Some(t),
      _ => None,
    }
  }

  pub fn cast_ray<'a, Act, R>(
    &'a self,
    ray: &Ray3<f32>,
    act: &mut Act,
  ) -> Option<R>
    where
      // TODO: Does this *have* to be callback-based?
      Act: FnMut(voxel::Bounds, &'a Voxel) -> Option<R>
  {
    let coords = [
      if ray.origin.x >= 0.0 {1} else {0},
      if ray.origin.y >= 0.0 {1} else {0},
      if ray.origin.z >= 0.0 {1} else {0},
    ];
    // NB: The children are half the size of the tree itself,
    // but tree.lg_size=0 means it extends tree.lg_size=0 in *each direction*,
    // so the "actual" size of the tree as a voxel would be tree.lg_size+1.
    let child_lg_size = self.lg_size as i16;
    let mut make_bounds = |coords: [usize; 3]| {
      voxel::Bounds {
        x: coords[0] as i32 - 1,
        y: coords[1] as i32 - 1,
        z: coords[2] as i32 - 1,
        lg_size: child_lg_size,
      }
    };
    match raycast::cast_ray_branches(
      &self.contents,
      ray,
      None,
      coords,
      &mut make_bounds,
      act,
    ) {
      Ok(r) => Some(r),
      Err(_) => None,
    }
  }

  pub fn remove<Brush>(
    &mut self,
    brush: &Brush,
    brush_bounds: &brush::Bounds,
  ) where
    Brush: brush::Brush,
  {
    macro_rules! recurse(($branch: ident, $x: expr, $y: expr, $z: expr) => {{
      self.contents.$branch.remove(
        &voxel::Bounds::new($x, $y, $z, self.lg_size as i16),
        brush,
        brush_bounds,
      );
    }});
    recurse!(lll, -1, -1, -1);
    recurse!(llh, -1, -1,  0);
    recurse!(lhl, -1,  0, -1);
    recurse!(lhh, -1,  0,  0);
    recurse!(hll,  0, -1, -1);
    recurse!(hlh,  0, -1,  0);
    recurse!(hhl,  0,  0, -1);
    recurse!(hhh,  0,  0,  0);
  }
}

#[cfg(test)]
mod tests {
  extern crate test;

  use voxel;
  use super::{VoxelTree, TreeBody};

  #[test]
  fn insert_and_lookup() {
    let mut tree: VoxelTree<i32> = VoxelTree::new();
    *tree.get_mut_or_create(voxel::Bounds::new(1, 1, 1, 0)) = TreeBody::Leaf(1);
    *tree.get_mut_or_create(voxel::Bounds::new(8, -8, 4, 0)) = TreeBody::Leaf(2);
    *tree.get_mut_or_create(voxel::Bounds::new(2, 0, 4, 4)) = TreeBody::Leaf(3);
    *tree.get_mut_or_create(voxel::Bounds::new(9, 0, 16, 2)) = TreeBody::Leaf(4);
    *tree.get_mut_or_create(voxel::Bounds::new(9, 0, 16, 2)) = TreeBody::Leaf(5);

    assert_eq!(tree.get(voxel::Bounds::new(1, 1, 1, 0)), Some(&1));
    assert_eq!(tree.get(voxel::Bounds::new(8, -8, 4, 0)), Some(&2));
    assert_eq!(tree.get(voxel::Bounds::new(9, 0, 16, 2)), Some(&5));

    assert_eq!(tree.get(voxel::Bounds::new(2, 0, 4, 4)), None);
  }

  #[test]
  fn wrong_voxel_size_is_not_found() {
    let mut tree: VoxelTree<i32> = VoxelTree::new();
    *tree.get_mut_or_create(voxel::Bounds::new(4, 4, -4, 1)) = TreeBody::Leaf(1);
    assert_eq!(tree.get(voxel::Bounds::new(4, 4, -4, 0)), None);
    assert_eq!(tree.get(voxel::Bounds::new(4, 4, -4, 2)), None);
  }

  #[test]
  fn grow_is_transparent() {
    let mut tree: VoxelTree<i32> = VoxelTree::new();
    *tree.get_mut_or_create(voxel::Bounds::new(1, 1, 1, 0)) = TreeBody::Leaf(1);
    tree.grow_to_hold(voxel::Bounds::new(0, 0, 0, 1));
    tree.grow_to_hold(voxel::Bounds::new(0, 0, 0, 2));
    tree.grow_to_hold(voxel::Bounds::new(-32, 32, -128, 3));

    assert_eq!(tree.get(voxel::Bounds::new(1, 1, 1, 0)), Some(&1));
  }

  #[test]
  fn simple_cast_ray() {
    let mut tree: VoxelTree<i32> = VoxelTree::new();
    *tree.get_mut_or_create(voxel::Bounds::new(1, 1, 1, 0)) = TreeBody::Leaf(1);
    *tree.get_mut_or_create(voxel::Bounds::new(4, 4, 4, 0)) = TreeBody::Leaf(2);

    let actual = tree.cast_ray(
      [4.5, 3.0, 4.5],
      [0.1, 0.8, 0.1],
      // Return the first voxel we hit.
      &mut |bounds, v| Some((bounds, v)),
    );

    assert_eq!(actual, Some((voxel::Bounds::new(4, 4, 4, 0), &2)));
  }

  #[bench]
  fn simple_inserts(bencher: &mut test::Bencher) {
    let mut tree: VoxelTree<i32> = VoxelTree::new();
    tree.grow_to_hold(voxel::Bounds::new(0, 0, 0, 30));
    bencher.iter(|| {
      *tree.get_mut_or_create(voxel::Bounds::new(0, 0, 0, 0)) = TreeBody::Leaf(0);
    });
    test::black_box(tree);
  }

  #[bench]
  fn bench_cast_ray(bencher: &mut test::Bencher) {
    let mut tree: VoxelTree<i32> = VoxelTree::new();
    tree.grow_to_hold(voxel::Bounds::new(0, 0, 0, 30));
    *tree.get_mut_or_create(voxel::Bounds::new(1, 1, 1, 0)) = TreeBody::Leaf(1);
    *tree.get_mut_or_create(voxel::Bounds::new(4, 4, 4, 0)) = TreeBody::Leaf(2);

    bencher.iter(|| {
      let r = tree.cast_ray(
        [4.5, 3.0, 4.5],
        [0.1, 0.8, 0.1],
        // Return the first voxel we hit.
        &mut |bounds, v| Some((bounds, v)),
      );
      test::black_box(r);
    });
  }
}<|MERGE_RESOLUTION|>--- conflicted
+++ resolved
@@ -186,18 +186,11 @@
   /// Is this voxel (non-strictly) within an origin-centered voxel with
   /// width `2^(lg_size + 1)`?
   pub fn contains_bounds(&self, voxel: &voxel::Bounds) -> bool {
-<<<<<<< HEAD
-    // BUG: This isn't necessarily true.
-    // TODO: ^ fix
-    if voxel.lg_size < 0 {
-      return true
-=======
     let high;
     if voxel.lg_size >= 0 {
       high = (1 << self.lg_size) >> voxel.lg_size;
     } else {
       high = (1 << self.lg_size) << (-voxel.lg_size);
->>>>>>> 57acd1b4
     }
 
     voxel.x < high &&
