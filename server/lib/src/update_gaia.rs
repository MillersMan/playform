/// Creator of the earth.

use collision::{Aabb3};
use stopwatch;

use common;
use common::id_allocator;
use common::protocol;
use common::voxel;

use lod;
use server;
use terrain_loader;
use terrain::chunk;
use voxel_data;

#[derive(Debug, Clone, Copy)]
pub enum LoadDestination {
  Local(lod::OwnerId),
  Client(protocol::ClientId),
}

pub enum Message {
  LoadChunk {
    request_time_ns : u64,
    position        : chunk::position::T,
    lg_voxel_size   : i16,
    destination     : LoadDestination,
  },
  LoadVoxel {
    bounds      : voxel::bounds::T,
    destination : LoadDestination,
  },
  Brush(voxel_data::brush::T<Box<voxel_data::mosaic::T<common::voxel::Material> + Send>>),
}

// TODO: Consider adding terrain loads to a thread pool instead of having one monolithic separate thread.
pub fn update_gaia(
  server: &server::T,
  update: Message,
) {
  stopwatch::time("update_gaia", move || {
    match update {
<<<<<<< HEAD
      Message::LoadChunk { request_time_ns, position, lg_voxel_size, destination } => {
        stopwatch::time("terrain.load_chunk", || {
          load_chunk(server, request_time_ns, position, lg_voxel_size, destination);
        });
      },
      Message::LoadVoxel { bounds, destination } => {
        stopwatch::time("terrain.load_voxel", || {
          load_voxel(server, bounds, destination);
=======
      Message::Load(time_requested, voxel_bounds, load_reason) => {
        stopwatch::time("terrain.load", || {
          load(server, time_requested, voxel_bounds, load_reason);
>>>>>>> 5db461ae
        });
      },
      Message::Brush(mut brush) => {
        let mut voxels = Vec::new();
        server.terrain_loader.terrain.brush(
          &mut brush,
          |block, bounds| {
            trace!("update bounds {:?}", bounds);
            voxels.push((*bounds, *block));
          },
        );

        let mut clients = server.clients.lock().unwrap();
        for (_, client) in clients.iter_mut() {
          client.send(
            protocol::ServerToClient::Voxels { voxels: voxels.clone() },
          );
        }
      },
    };
  })
}

#[inline(never)]
<<<<<<< HEAD
fn load_chunk(
  server          : &server::T,
  request_time_ns : u64,
  position        : chunk::position::T,
  lg_voxel_size   : i16,
  destination     : LoadDestination,
=======
fn load(
  server: &server::T,
  time_requested: u64,
  voxel_bounds: Vec<voxel::bounds::T>,
  load_reason: LoadDestination,
>>>>>>> 5db461ae
) {
  // TODO: Just lock `terrain` for the check and then the move;
  // don't lock for the whole time where we're generating the block.
  let mut lod_map = server.terrain_loader.lod_map.lock().unwrap();
  let mut in_progress_terrain = server.terrain_loader.in_progress_terrain.lock().unwrap();
  match destination {
    LoadDestination::Local(owner) => {
      for voxel_bounds in chunk::voxel_bounds(&position, lg_voxel_size) {
        let voxel = server.terrain_loader.terrain.load(&voxel_bounds);
        let bounds =
          match voxel {
            voxel::Volume(voxel::Material::Empty) => Vec::new(),
            voxel::Surface(_) | voxel::Volume(_) => {
              let (low, high) = voxel_bounds.corners();
              let id = id_allocator::allocate(&server.id_allocator);
              vec!((id, Aabb3::new(low, high)))
            },
          };
        // TODO: Check that this voxel isn't stale, i.e. should still be loaded.
        // Maybe this should just ping the original thread, same as we ping the client.
        terrain_loader::T::insert_voxel(
          &terrain_loader::LoadedTerrain { bounds: bounds },
          &voxel_bounds,
          owner,
          &server.physics,
          &mut *lod_map,
          &mut *in_progress_terrain,
          &mut *server.terrain_loader.loaded.lock().unwrap(),
        );
      }
    },
    LoadDestination::Client(id) => {
      let chunk =
        chunk::of_callback(
          &position,
          lg_voxel_size,
          |bounds| { server.terrain_loader.terrain.load(&bounds) },
        );

      let mut clients = server.clients.lock().unwrap();
      let client = clients.get_mut(&id).unwrap();
      client.send(
<<<<<<< HEAD
        protocol::ServerToClient::Chunk {
          request_time_ns : request_time_ns,
          chunk           : chunk,
          position        : position,
          lg_voxel_size   : lg_voxel_size,
=======
        protocol::ServerToClient::Voxels {
          voxels : voxels,
          reason : protocol::VoxelReason::Requested { at: time_requested },
>>>>>>> 5db461ae
        }
      );
    },
  }
}

fn load_voxel(
  server       : &server::T,
  voxel_bounds : voxel::bounds::T,
  destination  : LoadDestination,
) {
  // TODO: Just lock `terrain` for the check and then the move;
  // don't lock for the whole time where we're generating the block.
  let mut lod_map = server.terrain_loader.lod_map.lock().unwrap();
  let mut in_progress_terrain = server.terrain_loader.in_progress_terrain.lock().unwrap();
  match destination {
    LoadDestination::Local(owner) => {
      let bounds =
        match server.terrain_loader.terrain.load(&voxel_bounds) {
          voxel::Volume(voxel::Material::Empty) => Vec::new(),
          voxel::Surface(_) | voxel::Volume(_) => {
            let (low, high) = voxel_bounds.corners();
            let id = id_allocator::allocate(&server.id_allocator);
            vec!((id, Aabb3::new(low, high)))
          },
        };
      // TODO: Check that this voxel isn't stale, i.e. should still be loaded.
      // Maybe this should just ping the original thread, same as we ping the client.
      terrain_loader::T::insert_voxel(
        &terrain_loader::LoadedTerrain { bounds: bounds },
        &voxel_bounds,
        owner,
        &server.physics,
        &mut *lod_map,
        &mut *in_progress_terrain,
        &mut *server.terrain_loader.loaded.lock().unwrap(),
      );
    },
    LoadDestination::Client(id) => {
      let voxel = server.terrain_loader.terrain.load(&voxel_bounds);
      let mut clients = server.clients.lock().unwrap();
      let client = clients.get_mut(&id).unwrap();
      client.send(
        protocol::ServerToClient::Voxels { voxels: vec!((voxel_bounds, voxel)) }
      );
    },
  }
}<|MERGE_RESOLUTION|>--- conflicted
+++ resolved
@@ -22,7 +22,7 @@
 
 pub enum Message {
   LoadChunk {
-    request_time_ns : u64,
+    time_requested_ns : u64,
     position        : chunk::position::T,
     lg_voxel_size   : i16,
     destination     : LoadDestination,
@@ -41,20 +41,14 @@
 ) {
   stopwatch::time("update_gaia", move || {
     match update {
-<<<<<<< HEAD
-      Message::LoadChunk { request_time_ns, position, lg_voxel_size, destination } => {
+      Message::LoadChunk { time_requested_ns, position, lg_voxel_size, destination } => {
         stopwatch::time("terrain.load_chunk", || {
-          load_chunk(server, request_time_ns, position, lg_voxel_size, destination);
+          load_chunk(server, time_requested_ns, position, lg_voxel_size, destination);
         });
       },
       Message::LoadVoxel { bounds, destination } => {
         stopwatch::time("terrain.load_voxel", || {
           load_voxel(server, bounds, destination);
-=======
-      Message::Load(time_requested, voxel_bounds, load_reason) => {
-        stopwatch::time("terrain.load", || {
-          load(server, time_requested, voxel_bounds, load_reason);
->>>>>>> 5db461ae
         });
       },
       Message::Brush(mut brush) => {
@@ -79,20 +73,12 @@
 }
 
 #[inline(never)]
-<<<<<<< HEAD
 fn load_chunk(
   server          : &server::T,
-  request_time_ns : u64,
+  time_requested_ns : u64,
   position        : chunk::position::T,
   lg_voxel_size   : i16,
   destination     : LoadDestination,
-=======
-fn load(
-  server: &server::T,
-  time_requested: u64,
-  voxel_bounds: Vec<voxel::bounds::T>,
-  load_reason: LoadDestination,
->>>>>>> 5db461ae
 ) {
   // TODO: Just lock `terrain` for the check and then the move;
   // don't lock for the whole time where we're generating the block.
@@ -135,17 +121,11 @@
       let mut clients = server.clients.lock().unwrap();
       let client = clients.get_mut(&id).unwrap();
       client.send(
-<<<<<<< HEAD
         protocol::ServerToClient::Chunk {
-          request_time_ns : request_time_ns,
+          time_requested_ns : time_requested_ns,
           chunk           : chunk,
           position        : position,
           lg_voxel_size   : lg_voxel_size,
-=======
-        protocol::ServerToClient::Voxels {
-          voxels : voxels,
-          reason : protocol::VoxelReason::Requested { at: time_requested },
->>>>>>> 5db461ae
         }
       );
     },
