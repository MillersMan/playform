--- conflicted
+++ resolved
@@ -86,29 +86,12 @@
   fn translate(
     &mut self,
     physics: &Mutex<physics::T>,
-<<<<<<< HEAD
-    mut v: Vector3<f32>,
-=======
     requested_shift: Vector3<f32>,
->>>>>>> c50b16e6
   ) -> (Aabb3<f32>, Vec<Collision>)
   {
     let mut physics = physics.lock().unwrap();
     let physics = physics.deref_mut();
-<<<<<<< HEAD
     let init_bounds = *physics.get_bounds(self.physics_id).unwrap();
-    let init_move =
-      Aabb3::new(
-        init_bounds.min + v,
-        init_bounds.max + v,
-      );
-
-    let mut collisions = Vec::new();
-    let mut collided = false;
-    loop {
-      match physics.translate_misc(self.physics_id, v) {
-=======
-    let init_bounds = *physics.get_bounds(self.entity_id).unwrap();
     let requested_bounds =
       Aabb3::new(
         init_bounds.min + requested_shift,
@@ -119,8 +102,7 @@
     let mut collisions = Vec::new();
     let mut collided = false;
     loop {
-      match physics.translate_misc(self.entity_id, shift) {
->>>>>>> c50b16e6
+      match physics.translate_misc(self.physics_id, shift) {
         None => {
           break
         },
@@ -134,11 +116,7 @@
           collided = true;
 
           // Step to the top of whatever we hit.
-<<<<<<< HEAD
-          let step_height = collision_bounds.max.y - init_move.min.y;
-=======
           let step_height = collision_bounds.max.y - requested_bounds.min.y;
->>>>>>> c50b16e6
           assert!(step_height > 0.0);
 
           if step_height > MAX_STEP_HEIGHT {
@@ -146,21 +124,12 @@
             break
           }
 
-<<<<<<< HEAD
-          v = v + Vector3::new(0.0, step_height, 0.0);
-        },
-      }
-    }
-
-    let shifted = *physics.get_bounds(self.physics_id).unwrap();
-=======
           shift += Vector3::new(0.0, step_height, 0.0);
         },
       }
     }
 
-    let shifted = *physics.get_bounds(self.entity_id).unwrap();
->>>>>>> c50b16e6
+    let shifted = *physics.get_bounds(self.physics_id).unwrap();
     self.position += shifted.min - init_bounds.min;
 
     if collided {
@@ -242,11 +211,7 @@
     }
 
     let delta_p = self.speed;
-<<<<<<< HEAD
-    let mut new_bounds = *server.physics.lock().unwrap().get_mut_bounds(self.physics_id).unwrap();
-=======
-    let mut new_bounds = *server.physics.lock().unwrap().get_bounds(self.entity_id).unwrap();
->>>>>>> c50b16e6
+    let mut new_bounds = *server.physics.lock().unwrap().get_bounds(self.physics_id).unwrap();
     let mut collisions = Vec::new();
     if delta_p.x != 0.0 {
       let (b, c) = self.translate(&server.physics, Vector3::new(delta_p.x, 0.0, 0.0));
