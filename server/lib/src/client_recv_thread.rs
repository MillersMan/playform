--- conflicted
+++ resolved
@@ -132,20 +132,15 @@
         player.rotate_lateral(v.x);
         player.rotate_vertical(v.y);
       },
-<<<<<<< HEAD
-      protocol::ClientToServer::RequestChunk { requested_at, client_id, position, lg_voxel_size } => {
+      protocol::ClientToServer::RequestChunk { request_time_ns, client_id, position, lg_voxel_size } => {
         update_gaia(
           update_gaia::Message::LoadChunk {
-            requested_at  : requested_at,
-            position      : position,
-            lg_voxel_size : lg_voxel_size,
-            destination   : LoadDestination::Client(client_id),
+            request_time_ns : request_time_ns,
+            position        : position,
+            lg_voxel_size   : lg_voxel_size,
+            destination     : LoadDestination::Client(client_id),
           }
         );
-=======
-      protocol::ClientToServer::RequestVoxels { request_time_ns, client_id, voxels } => {
-        update_gaia(update_gaia::Message::Load(request_time_ns, voxels, LoadReason::ForClient(client_id)));
->>>>>>> 16d207cf
       },
       protocol::ClientToServer::Add(player_id) => {
         let bounds = cast(server, player_id);
