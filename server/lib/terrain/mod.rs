//! This crate contains the terrain data structures and generation.

#![allow(let_and_return)]
#![allow(match_ref_pats)]
#![allow(type_complexity)]
#![allow(unneeded_field_pattern)]
#![allow(derive_hash_xor_eq)]

#![deny(missing_docs)]
#![deny(warnings)]

#![feature(main)]
#![feature(plugin)]
#![feature(test)]
#![feature(unboxed_closures)]

#![plugin(clippy)]

extern crate cgmath;
extern crate collision;
extern crate common;
extern crate fnv;
#[macro_use]
extern crate log;
extern crate lru_cache;
extern crate noise;
extern crate rand;
extern crate stopwatch;
extern crate test;
extern crate time;
extern crate voxel_data;
extern crate num;

mod cache_mosaic;

pub mod biome;
pub mod chunk;
pub mod tree;

pub use noise::Seed;

use std::sync::Mutex;

use common::voxel;

/// This struct contains and lazily generates the world's terrain.
#[allow(missing_docs)]
pub struct T {
  pub mosaic: Mutex<cache_mosaic::T<voxel::Material>>,
  pub voxels: Mutex<voxel::tree::T>,
}

impl T {
  #[allow(missing_docs)]
  pub fn new(terrain_seed: Seed) -> T {
    T {
      mosaic: Mutex::new(cache_mosaic::new(Box::new(biome::demo::new(terrain_seed)))),
      voxels: Mutex::new(voxel::tree::new()),
    }
  }

  /// Load the block of terrain at a given position.
  // TODO: Allow this to be performed in such a way that self is only briefly locked.
<<<<<<< HEAD
  pub fn load(
    &self,
    bounds: &voxel::bounds::T,
  ) -> voxel::T {
=======
  pub fn load(&self, bounds: &voxel::bounds::T) -> voxel::T {
>>>>>>> 83e73eb7
    let mut voxels = self.voxels.lock().unwrap();
    let node = voxels.get_mut_or_create(bounds);
    match node.data {
      None => {
        let mut mosaic = self.mosaic.lock().unwrap();
        let voxel = voxel::unwrap(voxel::of_field(&mut *mosaic, bounds));
        let r = voxel;
        node.data = Some(voxel);
        r
      },
      Some(data) => {
        data
      },
    }
  }

  /// Apply a voxel brush to the terrain.
  pub fn brush<VoxelChanged, Mosaic>(
    &self,
    brush: &mut voxel::brush::T<Mosaic>,
    mut voxel_changed: VoxelChanged,
  ) where
    VoxelChanged: FnMut(&voxel::T, &voxel::bounds::T),
    Mosaic: voxel::mosaic::T<voxel::Material>,
  {
    let mut voxels = self.voxels.lock().unwrap();
    voxels.brush(
      brush,
      // TODO: Put a max size on this
      &mut |bounds| {
        if bounds.lg_size > 3 {
          None
        } else {
          let mut mosaic = self.mosaic.lock().unwrap();
          Some(voxel::unwrap(voxel::of_field(&mut *mosaic, bounds)))
        }
      },
      &mut voxel_changed,
    );
  }
}<|MERGE_RESOLUTION|>--- conflicted
+++ resolved
@@ -61,14 +61,7 @@
 
   /// Load the block of terrain at a given position.
   // TODO: Allow this to be performed in such a way that self is only briefly locked.
-<<<<<<< HEAD
-  pub fn load(
-    &self,
-    bounds: &voxel::bounds::T,
-  ) -> voxel::T {
-=======
   pub fn load(&self, bounds: &voxel::bounds::T) -> voxel::T {
->>>>>>> 83e73eb7
     let mut voxels = self.voxels.lock().unwrap();
     let node = voxels.get_mut_or_create(bounds);
     match node.data {
